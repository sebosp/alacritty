// Copyright 2016 Joe Wilm, The Alacritty Project Contributors
//
// Licensed under the Apache License, Version 2.0 (the "License");
// you may not use this file except in compliance with the License.
// You may obtain a copy of the License at
//
//     http://www.apache.org/licenses/LICENSE-2.0
//
// Unless required by applicable law or agreed to in writing, software
// distributed under the License is distributed on an "AS IS" BASIS,
// WITHOUT WARRANTIES OR CONDITIONS OF ANY KIND, either express or implied.
// See the License for the specific language governing permissions and
// limitations under the License.
//
//! Alacritty - The GPU Enhanced Terminal
#![deny(clippy::all, clippy::if_not_else, clippy::enum_glob_use, clippy::wrong_pub_self_convention)]
#![cfg_attr(feature = "nightly", feature(core_intrinsics))]
#![cfg_attr(all(test, feature = "bench"), feature(test))]
// With the default subsystem, 'console', windows creates an additional console
// window for the program.
// This is silently ignored on non-windows systems.
// See https://msdn.microsoft.com/en-us/library/4cc7ya5b.aspx for more details.
#![windows_subsystem = "windows"]

#[cfg(target_os = "macos")]
use std::env;
use std::error::Error;
use std::fs;
use std::io::{self, Write};
use std::sync::Arc;

#[cfg(target_os = "macos")]
use dirs;
use glutin::event_loop::EventLoop as GlutinEventLoop;
use log::info;
#[cfg(windows)]
use winapi::um::wincon::{AttachConsole, FreeConsole, ATTACH_PARENT_PROCESS};

use alacritty_charts::futures::sync::mpsc;
use alacritty_terminal::clipboard::Clipboard;
use alacritty_terminal::event::Event;
use alacritty_terminal::event_loop::{self, EventLoop, Msg};
#[cfg(target_os = "macos")]
use alacritty_terminal::locale;
use alacritty_terminal::message_bar::MessageBuffer;
use alacritty_terminal::panic;
use alacritty_terminal::sync::FairMutex;
use alacritty_terminal::term::Term;
use alacritty_terminal::tty;

mod cli;
mod config;
mod cursor;
mod display;
mod event;
mod input;
mod logging;
mod renderer;
mod url;
mod window;

mod gl {
    #![allow(clippy::all)]
    include!(concat!(env!("OUT_DIR"), "/gl_bindings.rs"));
}

use crate::cli::Options;
use crate::config::monitor::Monitor;
use crate::config::Config;
use crate::display::Display;
use crate::event::{EventProxy, Processor};

fn main() {
    panic::attach_handler();

    // When linked with the windows subsystem windows won't automatically attach
    // to the console of the parent process, so we do it explicitly. This fails
    // silently if the parent has no console.
    #[cfg(windows)]
    unsafe {
        AttachConsole(ATTACH_PARENT_PROCESS);
    }

    // Load command line options
    let options = Options::new();

    // Setup glutin event loop
    let window_event_loop = GlutinEventLoop::<Event>::with_user_event();

    // Initialize the logger as soon as possible as to capture output from other subsystems
    let log_file = logging::initialize(&options, window_event_loop.create_proxy())
        .expect("Unable to initialize logger");

    // Load configuration file
    let config_path = options.config_path().or_else(config::installed_config);
    let config = config_path.map(config::load_from).unwrap_or_else(Config::default);
    let config = options.into_config(config);

    // Update the log level from config
    log::set_max_level(config.debug.log_level);

    // Switch to home directory
    #[cfg(target_os = "macos")]
    env::set_current_dir(dirs::home_dir().unwrap()).unwrap();
    // Set locale
    #[cfg(target_os = "macos")]
    locale::set_locale_environment();

    // Store if log file should be deleted before moving config
    let persistent_logging = config.persistent_logging();

    // Run alacritty
    if let Err(err) = run(window_event_loop, config) {
        println!("Alacritty encountered an unrecoverable error:\n\n\t{}\n", err);
        std::process::exit(1);
    }

    // Clean up logfile
    if let Some(log_file) = log_file {
        if !persistent_logging && fs::remove_file(&log_file).is_ok() {
            let _ = writeln!(io::stdout(), "Deleted log file at \"{}\"", log_file.display());
        }
    }
}

/// Run Alacritty
///
/// Creates a window, the terminal state, pty, I/O event loop, input processor,
/// config change monitor, and runs the main display loop.
fn run(window_event_loop: GlutinEventLoop<Event>, config: Config) -> Result<(), Box<dyn Error>> {
    info!("Welcome to Alacritty");
    if let Some(config_path) = &config.config_path {
        info!("Configuration loaded from \"{}\"", config_path.display());
    };

    // Set environment variables
    tty::setup_env(&config);

    let event_proxy = EventProxy::new(window_event_loop.create_proxy());

    // Create a display
    //
    // The display manages a window and can draw the terminal.
    let display = Display::new(&config, &window_event_loop)?;

    info!("PTY Dimensions: {:?} x {:?}", display.size_info.lines(), display.size_info.cols());

    // Create new native clipboard
    #[cfg(not(any(target_os = "macos", windows)))]
    let clipboard = Clipboard::new(display.window.wayland_display());
    #[cfg(any(target_os = "macos", windows))]
    let clipboard = Clipboard::new();

    // Copy the terminal size into the alacritty_charts SizeInfo copy.
    let charts_size_info = alacritty_charts::SizeInfo {
        height: display.size_info.height,
        width: display.size_info.width,
        padding_y: display.size_info.padding_y,
        padding_x: display.size_info.padding_x,
        ..alacritty_charts::SizeInfo::default()
    };

    // Create the channel that is used to communicate with the
    // charts background task.
    let (charts_tx, charts_rx) = mpsc::channel(4_096usize);
    // Create a channel to receive a handle from Tokio
    //
    let (handle_tx, handle_rx) = std::sync::mpsc::channel();
    // Start the Async I/O runtime, this needs to run in a background thread because in OSX, only
    // the main thread can write to the graphics card.
    let (_tokio_thread, tokio_shutdown) = alacritty_charts::async_utils::spawn_async_tasks(
        config.charts.clone(),
        charts_tx.clone(),
        charts_rx,
        handle_tx,
        charts_size_info,
    );
    let tokio_handle =
        handle_rx.recv().expect("Unable to get the tokio handle in a background thread");

    // Create the terminal
    //
    // This object contains all of the state about what's being displayed. It's
    // wrapped in a clonable mutex since both the I/O loop and display need to
    // access it.
    let terminal = Term::new(
        &config,
        &display.size_info,
        clipboard,
        event_proxy.clone(),
        tokio_handle.clone(),
        charts_tx.clone(),
    );
    let terminal = Arc::new(FairMutex::new(terminal));

    // Create the pty
    //
    // The pty forks a process to run the shell on the slave side of the
    // pseudoterminal. A file descriptor for the master side is retained for
    // reading/writing to the shell.
    #[cfg(not(any(target_os = "macos", windows)))]
    let pty = tty::new(&config, &display.size_info, display.window.x11_window_id());
    #[cfg(any(target_os = "macos", windows))]
    let pty = tty::new(&config, &display.size_info, None);

    // Create the pseudoterminal I/O loop
    //
    // pty I/O is ran on another thread as to not occupy cycles used by the
    // renderer and input processing. Note that access to the terminal state is
    // synchronized since the I/O loop updates the state, and the display
    // consumes it periodically.
    let event_loop = EventLoop::new(Arc::clone(&terminal), event_proxy.clone(), pty, &config);

    // The event loop channel allows write requests from the event processor
    // to be sent to the pty loop and ultimately written to the pty.
    let loop_tx = event_loop.channel();

    // XXX: Figure out what happened with needs_draw
    // let mut chart_last_drawn = 0; // Keep an epoch for the last time we drew the charts
    // if terminal_lock.needs_draw()
    // || chart_last_drawn
    // != alacritty_charts::async_utils::get_last_updated_chart_epoch(
    // charts_tx.clone(),
    // tokio_handle.clone(),
    // )
    // {
    // display.handle_resize(
    // &mut terminal_lock,
    // &config,
    // &mut resize_handle,
    // &mut processor,
    // charts_tx.clone(),
    // tokio_handle.clone(),
    // );
    //
    // Create a config monitor when config was loaded from path
    //
    // The monitor watches the config file for changes and reloads it. Pending
    // config changes are processed in the main loop.
    if config.live_config_reload() {
        config.config_path.as_ref().map(|path| Monitor::new(path, event_proxy.clone()));
    }

    // Setup storage for message UI
    let message_buffer = MessageBuffer::new();

    // Event processor
<<<<<<< HEAD
    //
    // Need the Rc<RefCell<_>> here since a ref is shared in the resize callback
    let mut processor = Processor::new(
        event_loop::Notifier(loop_tx.clone()),
        Box::new(resize_handle),
        message_buffer,
        config,
        display,
        tokio_handle,
        charts_tx,
    );
=======
    let mut processor =
        Processor::new(event_loop::Notifier(loop_tx.clone()), message_buffer, config, display);
>>>>>>> 05df4f4d

    // Kick off the I/O thread
    let io_thread = event_loop.spawn();

    info!("Initialisation complete");

    // Start event loop and block until shutdown
    processor.run(terminal, window_event_loop);

<<<<<<< HEAD
    tokio_shutdown.send(()).expect("Unable to send shutdown signal to tokio runtime");
    // FIXME: For some reason if I try this it will never finish.
    // I believe this is because the interval runs from Tokio have not been cancelled.
    // tokio_thread.join().expect("Unable to shutdown tokio channel");
=======
    // This explicit drop is needed for Windows, ConPTY backend. Otherwise a deadlock can occur.
    // The cause:
    //   - Drop for Conpty will deadlock if the conout pipe has already been dropped.
    //   - The conout pipe is dropped when the io_thread is joined below (io_thread owns pty).
    //   - Conpty is dropped when the last of processor and io_thread are dropped, because both of
    //     them own an Arc<Conpty>.
    //
    // The fix is to ensure that processor is dropped first. That way, when io_thread (i.e. pty)
    // is dropped, it can ensure Conpty is dropped before the conout pipe in the pty drop order.
    //
    // FIXME: Change PTY API to enforce the correct drop order with the typesystem.
    drop(processor);

    // Shutdown PTY parser event loop
>>>>>>> 05df4f4d
    loop_tx.send(Msg::Shutdown).expect("Error sending shutdown to pty event loop");
    io_thread.join().expect("join io thread");

    // FIXME patch notify library to have a shutdown method
    // config_reloader.join().ok();

    // Without explicitly detaching the console cmd won't redraw it's prompt
    #[cfg(windows)]
    unsafe {
        FreeConsole();
    }

    info!("Goodbye");

    Ok(())
}<|MERGE_RESOLUTION|>--- conflicted
+++ resolved
@@ -245,22 +245,17 @@
     let message_buffer = MessageBuffer::new();
 
     // Event processor
-<<<<<<< HEAD
     //
     // Need the Rc<RefCell<_>> here since a ref is shared in the resize callback
     let mut processor = Processor::new(
         event_loop::Notifier(loop_tx.clone()),
-        Box::new(resize_handle),
+        // Box::new(resize_handle), # TODO: REMOVE this from event_loop.rs
         message_buffer,
         config,
         display,
         tokio_handle,
         charts_tx,
     );
-=======
-    let mut processor =
-        Processor::new(event_loop::Notifier(loop_tx.clone()), message_buffer, config, display);
->>>>>>> 05df4f4d
 
     // Kick off the I/O thread
     let io_thread = event_loop.spawn();
@@ -270,12 +265,11 @@
     // Start event loop and block until shutdown
     processor.run(terminal, window_event_loop);
 
-<<<<<<< HEAD
     tokio_shutdown.send(()).expect("Unable to send shutdown signal to tokio runtime");
     // FIXME: For some reason if I try this it will never finish.
     // I believe this is because the interval runs from Tokio have not been cancelled.
     // tokio_thread.join().expect("Unable to shutdown tokio channel");
-=======
+
     // This explicit drop is needed for Windows, ConPTY backend. Otherwise a deadlock can occur.
     // The cause:
     //   - Drop for Conpty will deadlock if the conout pipe has already been dropped.
@@ -290,7 +284,6 @@
     drop(processor);
 
     // Shutdown PTY parser event loop
->>>>>>> 05df4f4d
     loop_tx.send(Msg::Shutdown).expect("Error sending shutdown to pty event loop");
     io_thread.join().expect("join io thread");
 
