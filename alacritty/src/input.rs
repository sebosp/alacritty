// Copyright 2016 Joe Wilm, The Alacritty Project Contributors
//
// Licensed under the Apache License, Version 2.0 (the "License");
// you may not use this file except in compliance with the License.
// You may obtain a copy of the License at
//
//     http://www.apache.org/licenses/LICENSE-2.0
//
// Unless required by applicable law or agreed to in writing, software
// distributed under the License is distributed on an "AS IS" BASIS,
// WITHOUT WARRANTIES OR CONDITIONS OF ANY KIND, either express or implied.
// See the License for the specific language governing permissions and
// limitations under the License.
//
//! Handle input from glutin
//!
//! Certain key combinations should send some escape sequence back to the pty.
//! In order to figure that out, state about which modifier keys are pressed
//! needs to be tracked. Additionally, we need a bit of a state machine to
//! determine what to do when a non-modifier key is pressed.
use std::borrow::Cow;
use std::cmp::{min, Ordering};
use std::marker::PhantomData;
use std::time::Instant;

use log::{debug, trace, warn};

use glutin::event::{
    ElementState, KeyboardInput, ModifiersState, MouseButton, MouseScrollDelta, TouchPhase,
};
use glutin::event_loop::EventLoopWindowTarget;
#[cfg(target_os = "macos")]
use glutin::platform::macos::EventLoopWindowTargetExtMacOS;
use glutin::window::CursorIcon;

use alacritty_terminal::ansi::{ClearMode, Handler};
use alacritty_terminal::clipboard::ClipboardType;
use alacritty_terminal::event::{Event, EventListener};
use alacritty_terminal::grid::Scroll;
use alacritty_terminal::index::{Column, Line, Point, Side};
use alacritty_terminal::message_bar::{self, Message};
use alacritty_terminal::selection::SelectionType;
use alacritty_terminal::term::mode::TermMode;
use alacritty_terminal::term::{SizeInfo, Term};
use alacritty_terminal::util::start_daemon;
use alacritty_terminal::vi_mode::ViMotion;

use crate::config::{Action, Binding, Config, Key, ViAction};
use crate::event::{ClickState, Mouse};
use crate::url::{Url, Urls};
use crate::window::Window;

/// Font size change interval
pub const FONT_SIZE_STEP: f32 = 0.5;

/// Processes input from glutin.
///
/// An escape sequence may be emitted in case specific keys or key combinations
/// are activated.
pub struct Processor<'a, T: EventListener, A: ActionContext<T>> {
    pub ctx: A,
    pub highlighted_url: &'a Option<Url>,
    _phantom: PhantomData<T>,
}

pub trait ActionContext<T: EventListener> {
    fn write_to_pty<B: Into<Cow<'static, [u8]>>>(&mut self, data: B);
    fn size_info(&self) -> SizeInfo;
    fn copy_selection(&mut self, ty: ClipboardType);
    fn start_selection(&mut self, ty: SelectionType, point: Point, side: Side);
    fn toggle_selection(&mut self, ty: SelectionType, point: Point, side: Side);
    fn update_selection(&mut self, point: Point, side: Side);
    fn clear_selection(&mut self);
    fn selection_is_empty(&self) -> bool;
    fn mouse_mut(&mut self) -> &mut Mouse;
    fn mouse(&self) -> &Mouse;
    fn mouse_coords(&self) -> Option<Point>;
    fn received_count(&mut self) -> &mut usize;
    fn suppress_chars(&mut self) -> &mut bool;
    fn modifiers(&mut self) -> &mut ModifiersState;
    fn scroll(&mut self, scroll: Scroll);
    fn window(&self) -> &Window;
    fn window_mut(&mut self) -> &mut Window;
    fn terminal(&self) -> &Term<T>;
    fn terminal_mut(&mut self) -> &mut Term<T>;
    fn spawn_new_instance(&mut self);
    fn change_font_size(&mut self, delta: f32);
    fn reset_font_size(&mut self);
    fn pop_message(&mut self);
    fn message(&self) -> Option<&Message>;
    fn config(&self) -> &Config;
    fn event_loop(&self) -> &EventLoopWindowTarget<Event>;
<<<<<<< HEAD
=======
    fn urls(&self) -> &Urls;
    fn launch_url(&self, url: Url);
    fn mouse_mode(&self) -> bool;
>>>>>>> 6edd5ce1
}

trait Execute<T: EventListener> {
    fn execute<A: ActionContext<T>>(&self, ctx: &mut A);
}

impl<T, U: EventListener> Execute<U> for Binding<T> {
    /// Execute the action associate with this binding
    #[inline]
    fn execute<A: ActionContext<U>>(&self, ctx: &mut A) {
        self.action.execute(ctx)
    }
}

impl Action {
    fn toggle_selection<T, A>(ctx: &mut A, ty: SelectionType)
    where
        T: EventListener,
        A: ActionContext<T>,
    {
        let cursor_point = ctx.terminal().vi_mode_cursor.point;
        ctx.toggle_selection(ty, cursor_point, Side::Left);

        // Make sure initial selection is not empty
        if let Some(selection) = ctx.terminal_mut().selection_mut() {
            selection.include_all();
        }
    }
}

impl<T: EventListener> Execute<T> for Action {
    #[inline]
    fn execute<A: ActionContext<T>>(&self, ctx: &mut A) {
        match *self {
            Action::Esc(ref s) => {
                ctx.clear_selection();
                ctx.scroll(Scroll::Bottom);
                ctx.write_to_pty(s.clone().into_bytes())
            },
            Action::Copy => ctx.copy_selection(ClipboardType::Clipboard),
            #[cfg(not(any(target_os = "macos", windows)))]
            Action::CopySelection => ctx.copy_selection(ClipboardType::Selection),
            Action::Paste => {
                let text = ctx.terminal_mut().clipboard().load(ClipboardType::Clipboard);
                paste(ctx, &text);
            },
            Action::PasteSelection => {
                let text = ctx.terminal_mut().clipboard().load(ClipboardType::Selection);
                paste(ctx, &text);
            },
            Action::Command(ref program, ref args) => {
                trace!("Running command {} with args {:?}", program, args);

                match start_daemon(program, args) {
                    Ok(_) => debug!("Spawned new proc"),
                    Err(err) => warn!("Couldn't run command {}", err),
                }
            },
            Action::ClearSelection => ctx.clear_selection(),
            Action::ToggleViMode => ctx.terminal_mut().toggle_vi_mode(),
            Action::ViAction(ViAction::ToggleNormalSelection) => {
                Self::toggle_selection(ctx, SelectionType::Simple)
            },
            Action::ViAction(ViAction::ToggleLineSelection) => {
                Self::toggle_selection(ctx, SelectionType::Lines)
            },
            Action::ViAction(ViAction::ToggleBlockSelection) => {
                Self::toggle_selection(ctx, SelectionType::Block)
            },
            Action::ViAction(ViAction::ToggleSemanticSelection) => {
                Self::toggle_selection(ctx, SelectionType::Semantic)
            },
            Action::ViAction(ViAction::Open) => {
                ctx.mouse_mut().block_url_launcher = false;
                if let Some(url) = ctx.urls().find_at(ctx.terminal().vi_mode_cursor.point) {
                    ctx.launch_url(url);
                }
            },
            Action::ViMotion(motion) => ctx.terminal_mut().vi_motion(motion),
            Action::ToggleFullscreen => ctx.window_mut().toggle_fullscreen(),
            #[cfg(target_os = "macos")]
            Action::ToggleSimpleFullscreen => ctx.window_mut().toggle_simple_fullscreen(),
            #[cfg(target_os = "macos")]
            Action::Hide => ctx.event_loop().hide_application(),
            #[cfg(not(target_os = "macos"))]
            Action::Hide => ctx.window().set_visible(false),
            Action::Minimize => ctx.window().set_minimized(true),
            Action::Quit => ctx.terminal_mut().exit(),
            Action::IncreaseFontSize => ctx.change_font_size(FONT_SIZE_STEP),
            Action::DecreaseFontSize => ctx.change_font_size(FONT_SIZE_STEP * -1.),
            Action::ResetFontSize => ctx.reset_font_size(),
            Action::ScrollPageUp => {
                // Move vi mode cursor
                let term = ctx.terminal_mut();
                let scroll_lines = term.grid().num_lines().0 as isize;
                term.vi_mode_cursor = term.vi_mode_cursor.scroll(term, scroll_lines);

                ctx.scroll(Scroll::PageUp);
            },
            Action::ScrollPageDown => {
                // Move vi mode cursor
                let term = ctx.terminal_mut();
                let scroll_lines = -(term.grid().num_lines().0 as isize);
                term.vi_mode_cursor = term.vi_mode_cursor.scroll(term, scroll_lines);

                ctx.scroll(Scroll::PageDown);
            },
            Action::ScrollHalfPageUp => {
                // Move vi mode cursor
                let term = ctx.terminal_mut();
                let scroll_lines = term.grid().num_lines().0 as isize / 2;
                term.vi_mode_cursor = term.vi_mode_cursor.scroll(term, scroll_lines);

                ctx.scroll(Scroll::Lines(scroll_lines));
            },
            Action::ScrollHalfPageDown => {
                // Move vi mode cursor
                let term = ctx.terminal_mut();
                let scroll_lines = -(term.grid().num_lines().0 as isize / 2);
                term.vi_mode_cursor = term.vi_mode_cursor.scroll(term, scroll_lines);

                ctx.scroll(Scroll::Lines(scroll_lines));
            },
            Action::ScrollLineUp => {
                // Move vi mode cursor
                let term = ctx.terminal();
                if term.grid().display_offset() != term.grid().history_size()
                    && term.vi_mode_cursor.point.line + 1 != term.grid().num_lines()
                {
                    ctx.terminal_mut().vi_mode_cursor.point.line += 1;
                }

                ctx.scroll(Scroll::Lines(1));
            },
            Action::ScrollLineDown => {
                // Move vi mode cursor
                if ctx.terminal().grid().display_offset() != 0
                    && ctx.terminal().vi_mode_cursor.point.line.0 != 0
                {
                    ctx.terminal_mut().vi_mode_cursor.point.line -= 1;
                }

                ctx.scroll(Scroll::Lines(-1));
            },
            Action::ScrollToTop => {
                ctx.scroll(Scroll::Top);

                // Move vi mode cursor
                ctx.terminal_mut().vi_mode_cursor.point.line = Line(0);
                ctx.terminal_mut().vi_motion(ViMotion::FirstOccupied);
            },
            Action::ScrollToBottom => {
                ctx.scroll(Scroll::Bottom);

                // Move vi mode cursor
                let term = ctx.terminal_mut();
                term.vi_mode_cursor.point.line = term.grid().num_lines() - 1;
                term.vi_motion(ViMotion::FirstOccupied);
            },
            Action::ClearHistory => ctx.terminal_mut().clear_screen(ClearMode::Saved),
            Action::ClearLogNotice => ctx.pop_message(),
            Action::ToggleChartShow => ctx.terminal_mut().toggle_chart_show(),
            Action::SpawnNewInstance => ctx.spawn_new_instance(),
            Action::ReceiveChar | Action::None => (),
        }
    }
}

fn paste<T: EventListener, A: ActionContext<T>>(ctx: &mut A, contents: &str) {
    if ctx.terminal().mode().contains(TermMode::BRACKETED_PASTE) {
        ctx.write_to_pty(&b"\x1b[200~"[..]);
        ctx.write_to_pty(contents.replace("\x1b", "").into_bytes());
        ctx.write_to_pty(&b"\x1b[201~"[..]);
    } else {
        // In non-bracketed (ie: normal) mode, terminal applications cannot distinguish
        // pasted data from keystrokes.
        // In theory, we should construct the keystrokes needed to produce the data we are
        // pasting... since that's neither practical nor sensible (and probably an impossible
        // task to solve in a general way), we'll just replace line breaks (windows and unix
        // style) with a single carriage return (\r, which is what the Enter key produces).
        ctx.write_to_pty(contents.replace("\r\n", "\r").replace("\n", "\r").into_bytes());
    }
}

#[derive(Debug, Clone, PartialEq)]
pub enum MouseState {
    Url(Url),
    MessageBar,
    MessageBarButton,
    Mouse,
    Text,
}

impl From<MouseState> for CursorIcon {
    fn from(mouse_state: MouseState) -> CursorIcon {
        match mouse_state {
            MouseState::Url(_) | MouseState::MessageBarButton => CursorIcon::Hand,
            MouseState::Text => CursorIcon::Text,
            _ => CursorIcon::Default,
        }
    }
}

impl<'a, T: EventListener, A: ActionContext<T>> Processor<'a, T, A> {
    pub fn new(ctx: A, highlighted_url: &'a Option<Url>) -> Self {
        Self { ctx, highlighted_url, _phantom: Default::default() }
    }

    #[inline]
    pub fn mouse_moved(&mut self, x: usize, y: usize) {
        let size_info = self.ctx.size_info();

        self.ctx.mouse_mut().x = x;
        self.ctx.mouse_mut().y = y;

        let inside_grid = size_info.contains_point(x, y);
        let point = size_info.pixels_to_coords(x, y);
        let cell_side = self.get_mouse_side();

        let cell_changed =
            point.line != self.ctx.mouse().line || point.col != self.ctx.mouse().column;

        // If the mouse hasn't changed cells, do nothing
        if !cell_changed
            && self.ctx.mouse().cell_side == cell_side
            && self.ctx.mouse().inside_grid == inside_grid
        {
            return;
        }

        self.ctx.mouse_mut().inside_grid = inside_grid;
        self.ctx.mouse_mut().cell_side = cell_side;
        self.ctx.mouse_mut().line = point.line;
        self.ctx.mouse_mut().column = point.col;

        // Don't launch URLs if mouse has moved
        self.ctx.mouse_mut().block_url_launcher = true;

        // Update mouse state and check for URL change
        let mouse_state = self.mouse_state();
        self.update_url_state(&mouse_state);
        self.ctx.window_mut().set_mouse_cursor(mouse_state.into());

        let last_term_line = self.ctx.terminal().grid().num_lines() - 1;
        if self.ctx.mouse().left_button_state == ElementState::Pressed
            && (self.ctx.modifiers().shift() || !self.ctx.mouse_mode())
        {
            // Treat motion over message bar like motion over the last line
            let line = min(point.line, last_term_line);

            // Move vi mode cursor to mouse cursor position
            if self.ctx.terminal().mode().contains(TermMode::VI) {
                self.ctx.terminal_mut().vi_mode_cursor.point = point;
            }

            self.ctx.update_selection(Point { line, col: point.col }, cell_side);
        } else if inside_grid
            && cell_changed
            && point.line <= last_term_line
            && self.ctx.terminal().mode().intersects(TermMode::MOUSE_MOTION | TermMode::MOUSE_DRAG)
        {
            if self.ctx.mouse().left_button_state == ElementState::Pressed {
                self.mouse_report(32, ElementState::Pressed);
            } else if self.ctx.mouse().middle_button_state == ElementState::Pressed {
                self.mouse_report(33, ElementState::Pressed);
            } else if self.ctx.mouse().right_button_state == ElementState::Pressed {
                self.mouse_report(34, ElementState::Pressed);
            } else if self.ctx.terminal().mode().contains(TermMode::MOUSE_MOTION) {
                self.mouse_report(35, ElementState::Pressed);
            }
        }
    }

    fn get_mouse_side(&self) -> Side {
        let size_info = self.ctx.size_info();
        let x = self.ctx.mouse().x;

        let cell_x = x.saturating_sub(size_info.padding_x as usize) % size_info.cell_width as usize;
        let half_cell_width = (size_info.cell_width / 2.0) as usize;

        let additional_padding =
            (size_info.width - size_info.padding_x * 2.) % size_info.cell_width;
        let end_of_grid = size_info.width - size_info.padding_x - additional_padding;

        if cell_x > half_cell_width
            // Edge case when mouse leaves the window
            || x as f32 >= end_of_grid
        {
            Side::Right
        } else {
            Side::Left
        }
    }

    fn normal_mouse_report(&mut self, button: u8) {
        let (line, column) = (self.ctx.mouse().line, self.ctx.mouse().column);
        let utf8 = self.ctx.terminal().mode().contains(TermMode::UTF8_MOUSE);

        let max_point = if utf8 { 2015 } else { 223 };

        if line >= Line(max_point) || column >= Column(max_point) {
            return;
        }

        let mut msg = vec![b'\x1b', b'[', b'M', 32 + button];

        let mouse_pos_encode = |pos: usize| -> Vec<u8> {
            let pos = 32 + 1 + pos;
            let first = 0xC0 + pos / 64;
            let second = 0x80 + (pos & 63);
            vec![first as u8, second as u8]
        };

        if utf8 && column >= Column(95) {
            msg.append(&mut mouse_pos_encode(column.0));
        } else {
            msg.push(32 + 1 + column.0 as u8);
        }

        if utf8 && line >= Line(95) {
            msg.append(&mut mouse_pos_encode(line.0));
        } else {
            msg.push(32 + 1 + line.0 as u8);
        }

        self.ctx.write_to_pty(msg);
    }

    fn sgr_mouse_report(&mut self, button: u8, state: ElementState) {
        let (line, column) = (self.ctx.mouse().line, self.ctx.mouse().column);
        let c = match state {
            ElementState::Pressed => 'M',
            ElementState::Released => 'm',
        };

        let msg = format!("\x1b[<{};{};{}{}", button, column + 1, line + 1, c);
        self.ctx.write_to_pty(msg.into_bytes());
    }

    fn mouse_report(&mut self, button: u8, state: ElementState) {
        // Calculate modifiers value
        let mut mods = 0;
        let modifiers = self.ctx.modifiers();
        if modifiers.shift() {
            mods += 4;
        }
        if modifiers.alt() {
            mods += 8;
        }
        if modifiers.ctrl() {
            mods += 16;
        }

        // Report mouse events
        if self.ctx.terminal().mode().contains(TermMode::SGR_MOUSE) {
            self.sgr_mouse_report(button + mods, state);
        } else if let ElementState::Released = state {
            self.normal_mouse_report(3 + mods);
        } else {
            self.normal_mouse_report(button + mods);
        }
    }

    fn on_mouse_double_click(&mut self, button: MouseButton, point: Point) {
        if button == MouseButton::Left {
            let side = self.ctx.mouse().cell_side;
            self.ctx.start_selection(SelectionType::Semantic, point, side);
        }
    }

    fn on_mouse_triple_click(&mut self, button: MouseButton, point: Point) {
        if button == MouseButton::Left {
            let side = self.ctx.mouse().cell_side;
            self.ctx.start_selection(SelectionType::Lines, point, side);
        }
    }

    fn on_mouse_press(&mut self, button: MouseButton) {
        let now = Instant::now();
        let elapsed = self.ctx.mouse().last_click_timestamp.elapsed();
        self.ctx.mouse_mut().last_click_timestamp = now;

        let button_changed = self.ctx.mouse().last_button != button;

        // Load mouse point, treating message bar and padding as closest cell
        let mouse = self.ctx.mouse();
        let mut point = self.ctx.size_info().pixels_to_coords(mouse.x, mouse.y);
        point.line = min(point.line, self.ctx.terminal().grid().num_lines() - 1);

        self.ctx.mouse_mut().click_state = match self.ctx.mouse().click_state {
            ClickState::Click
                if !button_changed
                    && elapsed < self.ctx.config().ui_config.mouse.double_click.threshold =>
            {
                self.ctx.mouse_mut().block_url_launcher = true;
                self.on_mouse_double_click(button, point);
                ClickState::DoubleClick
            }
            ClickState::DoubleClick
                if !button_changed
                    && elapsed < self.ctx.config().ui_config.mouse.triple_click.threshold =>
            {
                self.ctx.mouse_mut().block_url_launcher = true;
                self.on_mouse_triple_click(button, point);
                ClickState::TripleClick
            }
            _ => {
                if button == MouseButton::Left
                    && (self.ctx.modifiers().shift()
                        || !self.ctx.terminal().mode().intersects(TermMode::MOUSE_MODE))
                {
                    // Don't launch URLs if this click cleared the selection
                    self.ctx.mouse_mut().block_url_launcher = !self.ctx.selection_is_empty();

                    self.ctx.clear_selection();

                    // Start new empty selection
                    let side = self.ctx.mouse().cell_side;
                    if self.ctx.modifiers().ctrl() {
                        self.ctx.start_selection(SelectionType::Block, point, side);
                    } else {
                        self.ctx.start_selection(SelectionType::Simple, point, side);
                    }

                    // Move vi mode cursor to mouse position
                    if self.ctx.terminal().mode().contains(TermMode::VI) {
                        // Update vi mode cursor position on click
                        self.ctx.terminal_mut().vi_mode_cursor.point = point;
                    }
                }

                if !self.ctx.modifiers().shift() && self.ctx.mouse_mode() {
                    let code = match button {
                        MouseButton::Left => 0,
                        MouseButton::Middle => 1,
                        MouseButton::Right => 2,
                        // Can't properly report more than three buttons.
                        MouseButton::Other(_) => return,
                    };
                    self.mouse_report(code, ElementState::Pressed);
                    return;
                }

                ClickState::Click
            },
        };
    }

    fn on_mouse_release(&mut self, button: MouseButton) {
        if !self.ctx.modifiers().shift() && self.ctx.mouse_mode() {
            let code = match button {
                MouseButton::Left => 0,
                MouseButton::Middle => 1,
                MouseButton::Right => 2,
                // Can't properly report more than three buttons.
                MouseButton::Other(_) => return,
            };
            self.mouse_report(code, ElementState::Released);
            return;
        } else if let (MouseButton::Left, MouseState::Url(url)) = (button, self.mouse_state()) {
            self.ctx.launch_url(url);
        }

        self.copy_selection();
    }

    pub fn mouse_wheel_input(&mut self, delta: MouseScrollDelta, phase: TouchPhase) {
        match delta {
            MouseScrollDelta::LineDelta(_columns, lines) => {
                let new_scroll_px = lines * self.ctx.size_info().cell_height;
                self.scroll_terminal(f64::from(new_scroll_px));
            },
            MouseScrollDelta::PixelDelta(lpos) => {
                match phase {
                    TouchPhase::Started => {
                        // Reset offset to zero
                        self.ctx.mouse_mut().scroll_px = 0.;
                    },
                    TouchPhase::Moved => {
                        self.scroll_terminal(lpos.y);
                    },
                    _ => (),
                }
            },
        }
    }

    fn scroll_terminal(&mut self, new_scroll_px: f64) {
        let height = f64::from(self.ctx.size_info().cell_height);

        if self.ctx.mouse_mode() {
            self.ctx.mouse_mut().scroll_px += new_scroll_px;

            let code = if new_scroll_px > 0. { 64 } else { 65 };
            let lines = (self.ctx.mouse().scroll_px / height).abs() as i32;

            for _ in 0..lines {
                self.mouse_report(code, ElementState::Pressed);
            }
        } else if self
            .ctx
            .terminal()
            .mode()
            .contains(TermMode::ALT_SCREEN | TermMode::ALTERNATE_SCROLL)
            && !self.ctx.modifiers().shift()
        {
            let multiplier = f64::from(
                self.ctx
                    .config()
                    .scrolling
                    .faux_multiplier()
                    .unwrap_or_else(|| self.ctx.config().scrolling.multiplier()),
            );
            self.ctx.mouse_mut().scroll_px += new_scroll_px * multiplier;

            let cmd = if new_scroll_px > 0. { b'A' } else { b'B' };
            let lines = (self.ctx.mouse().scroll_px / height).abs() as i32;

            let mut content = Vec::with_capacity(lines as usize * 3);
            for _ in 0..lines {
                content.push(0x1b);
                content.push(b'O');
                content.push(cmd);
            }
            self.ctx.write_to_pty(content);
        } else {
            let multiplier = f64::from(self.ctx.config().scrolling.multiplier());
            self.ctx.mouse_mut().scroll_px += new_scroll_px * multiplier;

            let lines = self.ctx.mouse().scroll_px / height;

            // Store absolute position of vi mode cursor
            let term = self.ctx.terminal();
            let absolute = term.visible_to_buffer(term.vi_mode_cursor.point);

            self.ctx.scroll(Scroll::Lines(lines as isize));

            // Try to restore vi mode cursor position, to keep it above its previous content
            let term = self.ctx.terminal_mut();
            term.vi_mode_cursor.point = term.grid().clamp_buffer_to_visible(absolute);
            term.vi_mode_cursor.point.col = absolute.col;

            // Update selection
            if term.mode().contains(TermMode::VI) {
                let point = term.vi_mode_cursor.point;
                if !self.ctx.selection_is_empty() {
                    self.ctx.update_selection(point, Side::Right);
                }
            }
        }

        self.ctx.mouse_mut().scroll_px %= height;
    }

    pub fn on_focus_change(&mut self, is_focused: bool) {
        if self.ctx.terminal().mode().contains(TermMode::FOCUS_IN_OUT) {
            let chr = if is_focused { "I" } else { "O" };

            let msg = format!("\x1b[{}", chr);
            self.ctx.write_to_pty(msg.into_bytes());
        }
    }

    pub fn mouse_input(&mut self, state: ElementState, button: MouseButton) {
        match button {
            MouseButton::Left => self.ctx.mouse_mut().left_button_state = state,
            MouseButton::Middle => self.ctx.mouse_mut().middle_button_state = state,
            MouseButton::Right => self.ctx.mouse_mut().right_button_state = state,
            _ => (),
        }

        // Skip normal mouse events if the message bar has been clicked
        if self.message_close_at_cursor() && state == ElementState::Pressed {
            self.ctx.clear_selection();
            self.ctx.pop_message();

            // Reset cursor when message bar height changed or all messages are gone
            let size = self.ctx.size_info();
            let current_lines = (size.lines() - self.ctx.terminal().grid().num_lines()).0;
            let new_lines = self.ctx.message().map(|m| m.text(&size).len()).unwrap_or(0);

            let new_icon = match current_lines.cmp(&new_lines) {
                Ordering::Less => CursorIcon::Default,
                Ordering::Equal => CursorIcon::Hand,
                Ordering::Greater => {
                    if self.ctx.mouse_mode() {
                        CursorIcon::Default
                    } else {
                        CursorIcon::Text
                    }
                },
            };

            self.ctx.window_mut().set_mouse_cursor(new_icon);
        } else {
            match state {
                ElementState::Pressed => {
                    self.process_mouse_bindings(button);
                    self.on_mouse_press(button);
                },
                ElementState::Released => self.on_mouse_release(button),
            }
        }

        self.ctx.mouse_mut().last_button = button;
    }

    /// Process key input.
    pub fn key_input(&mut self, input: KeyboardInput) {
        self.ctx.terminal_mut().increment_chart_input_counter(1f64);
        match input.state {
            ElementState::Pressed => {
                *self.ctx.received_count() = 0;
                self.process_key_bindings(input);
            },
            ElementState::Released => *self.ctx.suppress_chars() = false,
        }
    }

    /// Modifier state change.
    pub fn modifiers_input(&mut self, modifiers: ModifiersState) {
        *self.ctx.modifiers() = modifiers;

        // Update mouse state and check for URL change
        let mouse_state = self.mouse_state();
        self.update_url_state(&mouse_state);
        self.ctx.window_mut().set_mouse_cursor(mouse_state.into());
    }

    /// Process a received character.
    pub fn received_char(&mut self, c: char) {
        if *self.ctx.suppress_chars() || self.ctx.terminal().mode().contains(TermMode::VI) {
            return;
        }

        self.ctx.scroll(Scroll::Bottom);
        self.ctx.clear_selection();

        let utf8_len = c.len_utf8();
        let mut bytes = Vec::with_capacity(utf8_len);
        unsafe {
            bytes.set_len(utf8_len);
            c.encode_utf8(&mut bytes[..]);
        }

        if self.ctx.config().alt_send_esc()
            && *self.ctx.received_count() == 0
            && self.ctx.modifiers().alt()
            && utf8_len == 1
        {
            bytes.insert(0, b'\x1b');
        }

        self.ctx.write_to_pty(bytes);

        *self.ctx.received_count() += 1;
    }

    /// Reset mouse cursor based on modifier and terminal state.
    #[inline]
    pub fn reset_mouse_cursor(&mut self) {
        let mouse_state = self.mouse_state();
        self.ctx.window_mut().set_mouse_cursor(mouse_state.into());
    }

    /// Attempt to find a binding and execute its action.
    ///
    /// The provided mode, mods, and key must match what is allowed by a binding
    /// for its action to be executed.
    fn process_key_bindings(&mut self, input: KeyboardInput) {
        let mods = *self.ctx.modifiers();
        let mut suppress_chars = None;

        for i in 0..self.ctx.config().ui_config.key_bindings.len() {
            let binding = &self.ctx.config().ui_config.key_bindings[i];

            let key = match (binding.trigger, input.virtual_keycode) {
                (Key::Scancode(_), _) => Key::Scancode(input.scancode),
                (_, Some(key)) => Key::Keycode(key),
                _ => continue,
            };

            if binding.is_triggered_by(*self.ctx.terminal().mode(), mods, &key) {
                // Binding was triggered; run the action
                let binding = binding.clone();
                binding.execute(&mut self.ctx);

                // Don't suppress when there has been a `ReceiveChar` action
                *suppress_chars.get_or_insert(true) &= binding.action != Action::ReceiveChar;
            }
        }

        // Don't suppress char if no bindings were triggered
        *self.ctx.suppress_chars() = suppress_chars.unwrap_or(false);
    }

    /// Attempt to find a binding and execute its action.
    ///
    /// The provided mode, mods, and key must match what is allowed by a binding
    /// for its action to be executed.
    fn process_mouse_bindings(&mut self, button: MouseButton) {
        let mods = *self.ctx.modifiers();
        let mode = *self.ctx.terminal().mode();
        let mouse_mode = self.ctx.mouse_mode();

        for i in 0..self.ctx.config().ui_config.mouse_bindings.len() {
            let mut binding = self.ctx.config().ui_config.mouse_bindings[i].clone();

            // Require shift for all modifiers when mouse mode is active
            if mouse_mode {
                binding.mods |= ModifiersState::SHIFT;
            }

            if binding.is_triggered_by(mode, mods, &button) {
                binding.execute(&mut self.ctx);
            }
        }
    }

    /// Check if the cursor is hovering above the message bar.
    fn message_at_cursor(&mut self) -> bool {
        self.ctx.mouse().line >= self.ctx.terminal().grid().num_lines()
    }

    /// Whether the point is over the message bar's close button
    fn message_close_at_cursor(&self) -> bool {
        let mouse = self.ctx.mouse();
        mouse.inside_grid
            && mouse.column + message_bar::CLOSE_BUTTON_TEXT.len() >= self.ctx.size_info().cols()
            && mouse.line == self.ctx.terminal().grid().num_lines()
    }

    /// Copy text selection.
    fn copy_selection(&mut self) {
        if self.ctx.config().selection.save_to_clipboard {
            self.ctx.copy_selection(ClipboardType::Clipboard);
        }
        self.ctx.copy_selection(ClipboardType::Selection);
    }

    /// Trigger redraw when URL highlight changed.
    #[inline]
    fn update_url_state(&mut self, mouse_state: &MouseState) {
        if let MouseState::Url(url) = mouse_state {
            if Some(url) != self.highlighted_url.as_ref() {
                self.ctx.terminal_mut().dirty = true;
            }
        } else if self.highlighted_url.is_some() {
            self.ctx.terminal_mut().dirty = true;
        }
    }

    /// Location of the mouse cursor.
    fn mouse_state(&mut self) -> MouseState {
        // Check message bar before URL to ignore URLs in the message bar
        if self.message_close_at_cursor() {
            return MouseState::MessageBarButton;
        } else if self.message_at_cursor() {
            return MouseState::MessageBar;
        }

        let mouse_mode = self.ctx.mouse_mode();

        // Check for URL at mouse cursor
        let mods = *self.ctx.modifiers();
        let highlighted_url = self.ctx.urls().highlighted(
            self.ctx.config(),
            self.ctx.mouse(),
            mods,
            mouse_mode,
            !self.ctx.selection_is_empty(),
        );

        if let Some(url) = highlighted_url {
            return MouseState::Url(url);
        }

        // Check mouse mode if location is not special
        if !self.ctx.modifiers().shift() && mouse_mode {
            MouseState::Mouse
        } else {
            MouseState::Text
        }
    }
}

#[cfg(test)]
mod tests {
    use std::borrow::Cow;
    use std::time::Duration;

    use glutin::event::{
        ElementState, Event, ModifiersState, MouseButton, VirtualKeyCode, WindowEvent,
    };
    use glutin::event_loop::EventLoopWindowTarget;

    use alacritty_terminal::clipboard::{Clipboard, ClipboardType};
    use alacritty_terminal::event::{Event as TerminalEvent, EventListener};
    use alacritty_terminal::grid::Scroll;
    use alacritty_terminal::index::{Point, Side};
    use alacritty_terminal::message_bar::{Message, MessageBuffer};
    use alacritty_terminal::selection::{Selection, SelectionType};
    use alacritty_terminal::term::{SizeInfo, Term, TermMode};

    use crate::config::{ClickHandler, Config};
    use crate::event::{ClickState, Mouse};
    use crate::url::{Url, Urls};
    use crate::window::Window;

    use super::{Action, Binding, Processor};

    const KEY: VirtualKeyCode = VirtualKeyCode::Key0;

    struct MockEventProxy;

    impl EventListener for MockEventProxy {
        fn send_event(&self, _event: TerminalEvent) {}
    }

    #[derive(Debug, PartialEq)]
    enum MultiClick {
        DoubleClick,
        TripleClick,
        None,
    }

    struct ActionContext<'a, T> {
        pub terminal: &'a mut Term<T>,
        pub selection: &'a mut Option<Selection>,
        pub size_info: &'a SizeInfo,
        pub mouse: &'a mut Mouse,
        pub message_buffer: &'a mut MessageBuffer,
        pub last_action: MultiClick,
        pub received_count: usize,
        pub suppress_chars: bool,
        pub modifiers: ModifiersState,
        config: &'a Config,
    }

    impl<'a, T: EventListener> super::ActionContext<T> for ActionContext<'a, T> {
        fn write_to_pty<B: Into<Cow<'static, [u8]>>>(&mut self, _val: B) {}

        fn update_selection(&mut self, _point: Point, _side: Side) {}

        fn start_selection(&mut self, ty: SelectionType, _point: Point, _side: Side) {
            match ty {
                SelectionType::Semantic => self.last_action = MultiClick::DoubleClick,
                SelectionType::Lines => self.last_action = MultiClick::TripleClick,
                _ => (),
            }
        }

        fn toggle_selection(&mut self, _ty: SelectionType, _point: Point, _side: Side) {}

        fn copy_selection(&mut self, _: ClipboardType) {}

        fn clear_selection(&mut self) {}

        fn spawn_new_instance(&mut self) {}

        fn change_font_size(&mut self, _delta: f32) {}

        fn reset_font_size(&mut self) {}

        fn terminal(&self) -> &Term<T> {
            &self.terminal
        }

        fn terminal_mut(&mut self) -> &mut Term<T> {
            &mut self.terminal
        }

        fn size_info(&self) -> SizeInfo {
            *self.size_info
        }

        fn selection_is_empty(&self) -> bool {
            true
        }

        fn scroll(&mut self, scroll: Scroll) {
            self.terminal.scroll_display(scroll);
        }

        fn mouse_coords(&self) -> Option<Point> {
            let x = self.mouse.x as usize;
            let y = self.mouse.y as usize;

            if self.size_info.contains_point(x, y) {
                Some(self.size_info.pixels_to_coords(x, y))
            } else {
                None
            }
        }

        fn mouse_mode(&self) -> bool {
            false
        }

        #[inline]
        fn mouse_mut(&mut self) -> &mut Mouse {
            self.mouse
        }

        #[inline]
        fn mouse(&self) -> &Mouse {
            self.mouse
        }

        fn received_count(&mut self) -> &mut usize {
            &mut self.received_count
        }

        fn suppress_chars(&mut self) -> &mut bool {
            &mut self.suppress_chars
        }

        fn modifiers(&mut self) -> &mut ModifiersState {
            &mut self.modifiers
        }

        fn window(&self) -> &Window {
            unimplemented!();
        }

        fn window_mut(&mut self) -> &mut Window {
            unimplemented!();
        }

        fn pop_message(&mut self) {
            self.message_buffer.pop();
        }

        fn message(&self) -> Option<&Message> {
            self.message_buffer.message()
        }

        fn config(&self) -> &Config {
            self.config
        }

        fn event_loop(&self) -> &EventLoopWindowTarget<TerminalEvent> {
            unimplemented!();
        }
<<<<<<< HEAD
=======

        fn urls(&self) -> &Urls {
            unimplemented!();
        }

        fn launch_url(&self, _: Url) {
            unimplemented!();
        }
>>>>>>> 6edd5ce1
    }

    macro_rules! test_clickstate {
        {
            name: $name:ident,
            initial_state: $initial_state:expr,
            initial_button: $initial_button:expr,
            input: $input:expr,
            end_state: $end_state:pat,
            last_action: $last_action:expr
        } => {
            #[test]
            fn $name() {
                let mut cfg = Config::default();
                cfg.ui_config.mouse = crate::config::Mouse {
                    double_click: ClickHandler {
                        threshold: Duration::from_millis(1000),
                    },
                    triple_click: ClickHandler {
                        threshold: Duration::from_millis(1000),
                    },
                    hide_when_typing: false,
                    url: Default::default(),
                };

                let size = SizeInfo {
                    width: 21.0,
                    height: 51.0,
                    cell_width: 3.0,
                    cell_height: 3.0,
                    padding_x: 0.,
                    padding_y: 0.,
                    dpr: 1.0,
                };
                // Create the tokio handle, transmission channel and shutdown channel
                let (tokio_handle, charts_tx, _tokio_shutdown) = alacritty_charts::async_utils::tokio_default_setup();

                let mut terminal = Term::new(&cfg, &size, Clipboard::new_nop(), MockEventProxy, tokio_handle, charts_tx);

                let mut mouse = Mouse::default();
                mouse.click_state = $initial_state;
                mouse.last_button = $initial_button;

                let mut selection = None;

                let mut message_buffer = MessageBuffer::new();

                let context = ActionContext {
                    terminal: &mut terminal,
                    selection: &mut selection,
                    mouse: &mut mouse,
                    size_info: &size,
                    last_action: MultiClick::None,
                    received_count: 0,
                    suppress_chars: false,
                    modifiers: Default::default(),
                    message_buffer: &mut message_buffer,
                    config: &cfg,
                };

                let mut processor = Processor::new(context, &None);

                let event: Event::<'_, TerminalEvent> = $input;
                if let Event::WindowEvent {
                    event: WindowEvent::MouseInput {
                        state,
                        button,
                        ..
                    },
                    ..
                } = event
                {
                    processor.mouse_input(state, button);
                };

                assert!(match processor.ctx.mouse.click_state {
                    $end_state => processor.ctx.last_action == $last_action,
                    _ => false
                });
            }
        }
    }

    macro_rules! test_process_binding {
        {
            name: $name:ident,
            binding: $binding:expr,
            triggers: $triggers:expr,
            mode: $mode:expr,
            mods: $mods:expr,
        } => {
            #[test]
            fn $name() {
                if $triggers {
                    assert!($binding.is_triggered_by($mode, $mods, &KEY));
                } else {
                    assert!(!$binding.is_triggered_by($mode, $mods, &KEY));
                }
            }
        }
    }

    test_clickstate! {
        name: single_click,
        initial_state: ClickState::None,
        initial_button: MouseButton::Other(0),
        input: Event::WindowEvent {
            event: WindowEvent::MouseInput {
                state: ElementState::Pressed,
                button: MouseButton::Left,
                device_id: unsafe { ::std::mem::transmute_copy(&0) },
                modifiers: ModifiersState::default(),
            },
            window_id: unsafe { ::std::mem::transmute_copy(&0) },
        },
        end_state: ClickState::Click,
        last_action: MultiClick::None
    }

    test_clickstate! {
        name: double_click,
        initial_state: ClickState::Click,
        initial_button: MouseButton::Left,
        input: Event::WindowEvent {
            event: WindowEvent::MouseInput {
                state: ElementState::Pressed,
                button: MouseButton::Left,
                device_id: unsafe { ::std::mem::transmute_copy(&0) },
                modifiers: ModifiersState::default(),
            },
            window_id: unsafe { ::std::mem::transmute_copy(&0) },
        },
        end_state: ClickState::DoubleClick,
        last_action: MultiClick::DoubleClick
    }

    test_clickstate! {
        name: triple_click,
        initial_state: ClickState::DoubleClick,
        initial_button: MouseButton::Left,
        input: Event::WindowEvent {
            event: WindowEvent::MouseInput {
                state: ElementState::Pressed,
                button: MouseButton::Left,
                device_id: unsafe { ::std::mem::transmute_copy(&0) },
                modifiers: ModifiersState::default(),
            },
            window_id: unsafe { ::std::mem::transmute_copy(&0) },
        },
        end_state: ClickState::TripleClick,
        last_action: MultiClick::TripleClick
    }

    test_clickstate! {
        name: multi_click_separate_buttons,
        initial_state: ClickState::DoubleClick,
        initial_button: MouseButton::Left,
        input: Event::WindowEvent {
            event: WindowEvent::MouseInput {
                state: ElementState::Pressed,
                button: MouseButton::Right,
                device_id: unsafe { ::std::mem::transmute_copy(&0) },
                modifiers: ModifiersState::default(),
            },
            window_id: unsafe { ::std::mem::transmute_copy(&0) },
        },
        end_state: ClickState::Click,
        last_action: MultiClick::None
    }

    test_process_binding! {
        name: process_binding_nomode_shiftmod_require_shift,
        binding: Binding { trigger: KEY, mods: ModifiersState::SHIFT, action: Action::from("\x1b[1;2D"), mode: TermMode::NONE, notmode: TermMode::NONE },
        triggers: true,
        mode: TermMode::NONE,
        mods: ModifiersState::SHIFT,
    }

    test_process_binding! {
        name: process_binding_nomode_nomod_require_shift,
        binding: Binding { trigger: KEY, mods: ModifiersState::SHIFT, action: Action::from("\x1b[1;2D"), mode: TermMode::NONE, notmode: TermMode::NONE },
        triggers: false,
        mode: TermMode::NONE,
        mods: ModifiersState::empty(),
    }

    test_process_binding! {
        name: process_binding_nomode_controlmod,
        binding: Binding { trigger: KEY, mods: ModifiersState::CTRL, action: Action::from("\x1b[1;5D"), mode: TermMode::NONE, notmode: TermMode::NONE },
        triggers: true,
        mode: TermMode::NONE,
        mods: ModifiersState::CTRL,
    }

    test_process_binding! {
        name: process_binding_nomode_nomod_require_not_appcursor,
        binding: Binding { trigger: KEY, mods: ModifiersState::empty(), action: Action::from("\x1b[D"), mode: TermMode::NONE, notmode: TermMode::APP_CURSOR },
        triggers: true,
        mode: TermMode::NONE,
        mods: ModifiersState::empty(),
    }

    test_process_binding! {
        name: process_binding_appcursormode_nomod_require_appcursor,
        binding: Binding { trigger: KEY, mods: ModifiersState::empty(), action: Action::from("\x1bOD"), mode: TermMode::APP_CURSOR, notmode: TermMode::NONE },
        triggers: true,
        mode: TermMode::APP_CURSOR,
        mods: ModifiersState::empty(),
    }

    test_process_binding! {
        name: process_binding_nomode_nomod_require_appcursor,
        binding: Binding { trigger: KEY, mods: ModifiersState::empty(), action: Action::from("\x1bOD"), mode: TermMode::APP_CURSOR, notmode: TermMode::NONE },
        triggers: false,
        mode: TermMode::NONE,
        mods: ModifiersState::empty(),
    }

    test_process_binding! {
        name: process_binding_appcursormode_appkeypadmode_nomod_require_appcursor,
        binding: Binding { trigger: KEY, mods: ModifiersState::empty(), action: Action::from("\x1bOD"), mode: TermMode::APP_CURSOR, notmode: TermMode::NONE },
        triggers: true,
        mode: TermMode::APP_CURSOR | TermMode::APP_KEYPAD,
        mods: ModifiersState::empty(),
    }

    test_process_binding! {
        name: process_binding_fail_with_extra_mods,
        binding: Binding { trigger: KEY, mods: ModifiersState::LOGO, action: Action::from("arst"), mode: TermMode::NONE, notmode: TermMode::NONE },
        triggers: false,
        mode: TermMode::NONE,
        mods: ModifiersState::ALT | ModifiersState::LOGO,
    }
}<|MERGE_RESOLUTION|>--- conflicted
+++ resolved
@@ -90,12 +90,9 @@
     fn message(&self) -> Option<&Message>;
     fn config(&self) -> &Config;
     fn event_loop(&self) -> &EventLoopWindowTarget<Event>;
-<<<<<<< HEAD
-=======
     fn urls(&self) -> &Urls;
     fn launch_url(&self, url: Url);
     fn mouse_mode(&self) -> bool;
->>>>>>> 6edd5ce1
 }
 
 trait Execute<T: EventListener> {
@@ -1040,8 +1037,6 @@
         fn event_loop(&self) -> &EventLoopWindowTarget<TerminalEvent> {
             unimplemented!();
         }
-<<<<<<< HEAD
-=======
 
         fn urls(&self) -> &Urls {
             unimplemented!();
@@ -1050,7 +1045,6 @@
         fn launch_url(&self, _: Url) {
             unimplemented!();
         }
->>>>>>> 6edd5ce1
     }
 
     macro_rules! test_clickstate {
