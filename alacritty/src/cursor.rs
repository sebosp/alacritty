// Copyright 2016 Joe Wilm, The Alacritty Project Contributors
//
// Licensed under the Apache License, Version 2.0 (the "License");
// you may not use this file except in compliance with the License.
// You may obtain a copy of the License at
//
//     http://www.apache.org/licenses/LICENSE-2.0
//
// Unless required by applicable law or agreed to in writing, software
// distributed under the License is distributed on an "AS IS" BASIS,
// WITHOUT WARRANTIES OR CONDITIONS OF ANY KIND, either express or implied.
// See the License for the specific language governing permissions and
// limitations under the License.

//! Helpers for creating different cursor glyphs from font metrics

use std::cmp;

use alacritty_terminal::ansi::CursorStyle;

use font::{BitmapBuffer, Metrics, RasterizedGlyph};

/// Width/Height of the cursor relative to the font width
pub const CURSOR_WIDTH_PERCENTAGE: f64 = 0.15;

pub fn get_cursor_glyph(
    cursor: CursorStyle,
    metrics: Metrics,
    offset_x: i8,
    offset_y: i8,
    is_wide: bool,
) -> RasterizedGlyph {
    // Calculate the cell metrics
    let height = metrics.line_height as i32 + i32::from(offset_y);
    let mut width = metrics.average_advance as i32 + i32::from(offset_x);
<<<<<<< HEAD
    let line_width = cmp::max((width as f64 * CURSOR_WIDTH_PERCENTAGE).round() as i32, 1);
=======
    let line_width = cmp::max((f64::from(width) * CURSOR_WIDTH_PERCENTAGE).round() as i32, 1);
>>>>>>> 6edd5ce1

    // Double the cursor width if it's above a double-width glyph
    if is_wide {
        width *= 2;
    }

    match cursor {
        CursorStyle::HollowBlock => get_box_cursor_glyph(height, width, line_width),
        CursorStyle::Underline => get_underline_cursor_glyph(width, line_width),
        CursorStyle::Beam => get_beam_cursor_glyph(height, line_width),
        CursorStyle::Block => get_block_cursor_glyph(height, width),
        CursorStyle::Hidden => RasterizedGlyph::default(),
    }
}

// Returns a custom underline cursor character
pub fn get_underline_cursor_glyph(width: i32, line_width: i32) -> RasterizedGlyph {
    // Create a new rectangle, the height is relative to the font width
    let buf = vec![255u8; (width * line_width * 3) as usize];

    // Create a custom glyph with the rectangle data attached to it
    RasterizedGlyph {
        c: ' ',
        top: line_width,
        left: 0,
        height: line_width,
        width,
        buf: BitmapBuffer::RGB(buf),
    }
}

// Returns a custom beam cursor character
pub fn get_beam_cursor_glyph(height: i32, line_width: i32) -> RasterizedGlyph {
    // Create a new rectangle that is at least one pixel wide
    let buf = vec![255u8; (line_width * height * 3) as usize];

    // Create a custom glyph with the rectangle data attached to it
    RasterizedGlyph {
        c: ' ',
        top: height,
        left: 0,
        height,
        width: line_width,
        buf: BitmapBuffer::RGB(buf),
    }
}

// Returns a custom box cursor character
pub fn get_box_cursor_glyph(height: i32, width: i32, line_width: i32) -> RasterizedGlyph {
    // Create a new box outline rectangle
    let mut buf = Vec::with_capacity((width * height * 3) as usize);
    for y in 0..height {
        for x in 0..width {
            if y < line_width
                || y >= height - line_width
                || x < line_width
                || x >= width - line_width
            {
                buf.append(&mut vec![255u8; 3]);
            } else {
                buf.append(&mut vec![0u8; 3]);
            }
        }
    }

    // Create a custom glyph with the rectangle data attached to it
    RasterizedGlyph { c: ' ', top: height, left: 0, height, width, buf: BitmapBuffer::RGB(buf) }
}

// Returns a custom block cursor character
pub fn get_block_cursor_glyph(height: i32, width: i32) -> RasterizedGlyph {
    // Create a completely filled glyph
    let buf = vec![255u8; (width * height * 3) as usize];

    // Create a custom glyph with the rectangle data attached to it
    RasterizedGlyph { c: ' ', top: height, left: 0, height, width, buf: BitmapBuffer::RGB(buf) }
}<|MERGE_RESOLUTION|>--- conflicted
+++ resolved
@@ -33,11 +33,7 @@
     // Calculate the cell metrics
     let height = metrics.line_height as i32 + i32::from(offset_y);
     let mut width = metrics.average_advance as i32 + i32::from(offset_x);
-<<<<<<< HEAD
-    let line_width = cmp::max((width as f64 * CURSOR_WIDTH_PERCENTAGE).round() as i32, 1);
-=======
     let line_width = cmp::max((f64::from(width) * CURSOR_WIDTH_PERCENTAGE).round() as i32, 1);
->>>>>>> 6edd5ce1
 
     // Double the cursor width if it's above a double-width glyph
     if is_wide {
