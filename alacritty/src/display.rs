// Copyright 2016 Joe Wilm, The Alacritty Project Contributors
//
// Licensed under the Apache License, Version 2.0 (the "License");
// you may not use this file except in compliance with the License.
// You may obtain a copy of the License at
//
//     http://www.apache.org/licenses/LICENSE-2.0
//
// Unless required by applicable law or agreed to in writing, software
// distributed under the License is distributed on an "AS IS" BASIS,
// WITHOUT WARRANTIES OR CONDITIONS OF ANY KIND, either express or implied.
// See the License for the specific language governing permissions and
// limitations under the License.

//! The display subsystem including window management, font rasterization, and
//! GPU drawing.
use futures::future::lazy;
use futures::sync::mpsc as futures_mpsc;
use futures::sync::oneshot;
use std::f64;
use std::fmt::{self, Formatter};
use std::time::Instant;
use std::time::UNIX_EPOCH;
use tokio::prelude::*;
use tokio::runtime::current_thread;

use glutin::dpi::{PhysicalPosition, PhysicalSize};
use glutin::event::ModifiersState;
use glutin::event_loop::EventLoop;
#[cfg(not(any(target_os = "macos", windows)))]
use glutin::platform::unix::EventLoopWindowTargetExtUnix;
use glutin::window::CursorIcon;
use log::{debug, error, info};
use parking_lot::MutexGuard;

use font::{self, Rasterize};

use alacritty_charts::decorations::Decorate;
use alacritty_terminal::config::{Font, StartupMode};
use alacritty_terminal::event::{Event, OnResize};
use alacritty_terminal::index::Line;
use alacritty_terminal::message_bar::MessageBuffer;
use alacritty_terminal::meter::Meter;
use alacritty_terminal::selection::Selection;
use alacritty_terminal::term::color::Rgb;
use alacritty_terminal::term::{RenderableCell, SizeInfo, Term, TermMode};

use crate::config::Config;
use crate::event::{DisplayUpdate, Mouse};
use crate::renderer::rects::{RenderLines, RenderRect};
use crate::renderer::{self, GlyphCache, QuadRenderer};
use crate::url::{Url, Urls};
use crate::window::{self, Window};

#[derive(Debug)]
pub enum Error {
    /// Error with window management
    Window(window::Error),

    /// Error dealing with fonts
    Font(font::Error),

    /// Error in renderer
    Render(renderer::Error),

    /// Error during buffer swap
    ContextError(glutin::ContextError),
}

impl std::error::Error for Error {
    fn source(&self) -> Option<&(dyn std::error::Error + 'static)> {
        match self {
            Error::Window(err) => err.source(),
            Error::Font(err) => err.source(),
            Error::Render(err) => err.source(),
            Error::ContextError(err) => err.source(),
        }
    }
}

impl fmt::Display for Error {
    fn fmt(&self, f: &mut Formatter<'_>) -> fmt::Result {
        match self {
            Error::Window(err) => err.fmt(f),
            Error::Font(err) => err.fmt(f),
            Error::Render(err) => err.fmt(f),
            Error::ContextError(err) => err.fmt(f),
        }
    }
}

impl From<window::Error> for Error {
    fn from(val: window::Error) -> Self {
        Error::Window(val)
    }
}

impl From<font::Error> for Error {
    fn from(val: font::Error) -> Self {
        Error::Font(val)
    }
}

impl From<renderer::Error> for Error {
    fn from(val: renderer::Error) -> Self {
        Error::Render(val)
    }
}

impl From<glutin::ContextError> for Error {
    fn from(val: glutin::ContextError) -> Self {
        Error::ContextError(val)
    }
}

/// The display wraps a window, font rasterizer, and GPU renderer
pub struct Display {
    pub size_info: SizeInfo,
    pub window: Window,
    pub urls: Urls,

    /// Currently highlighted URL.
    pub highlighted_url: Option<Url>,

    renderer: QuadRenderer,
    glyph_cache: GlyphCache,
    meter: Meter,
    charts_last_drawn: u64,
}

impl Display {
    pub fn new(config: &Config, event_loop: &EventLoop<Event>) -> Result<Display, Error> {
        // Guess DPR based on first monitor
        let estimated_dpr =
            event_loop.available_monitors().next().map(|m| m.scale_factor()).unwrap_or(1.);

        // Guess the target window dimensions
        let metrics = GlyphCache::static_metrics(config.font.clone(), estimated_dpr)?;
        let (cell_width, cell_height) = compute_cell_size(config, &metrics);
        let dimensions =
            GlyphCache::calculate_dimensions(config, estimated_dpr, cell_width, cell_height);

        debug!("Estimated DPR: {}", estimated_dpr);
        debug!("Estimated Cell Size: {} x {}", cell_width, cell_height);
        debug!("Estimated Dimensions: {:?}", dimensions);

        // Create the window where Alacritty will be displayed
        let size = dimensions.map(|(width, height)| PhysicalSize::new(width, height));

        // Spawn window
        let mut window = Window::new(event_loop, &config, size)?;

        let dpr = window.scale_factor();
        info!("Device pixel ratio: {}", dpr);

        // get window properties for initializing the other subsystems
        let viewport_size = window.inner_size();

        // Create renderer
        let mut renderer = QuadRenderer::new()?;

        let (glyph_cache, cell_width, cell_height) =
            Self::new_glyph_cache(dpr, &mut renderer, config)?;

        let mut padding_x = f32::from(config.window.padding.x) * dpr as f32;
        let mut padding_y = f32::from(config.window.padding.y) * dpr as f32;

        if let Some((width, height)) =
            GlyphCache::calculate_dimensions(config, dpr, cell_width, cell_height)
        {
            let PhysicalSize { width: w, height: h } = window.inner_size();
            if w == width && h == height {
                info!("Estimated DPR correctly, skipping resize");
            } else {
                window.set_inner_size(PhysicalSize::new(width, height));
            }
        } else if config.window.dynamic_padding {
            // Make sure additional padding is spread evenly
            padding_x = dynamic_padding(padding_x, viewport_size.width as f32, cell_width);
            padding_y = dynamic_padding(padding_y, viewport_size.height as f32, cell_height);
        }

        padding_x = padding_x.floor();
        padding_y = padding_y.floor();

        info!("Cell Size: {} x {}", cell_width, cell_height);
        info!("Padding: {} x {}", padding_x, padding_y);

        // Create new size with at least one column and row
        let size_info = SizeInfo {
            dpr,
            width: (viewport_size.width as f32).max(cell_width + 2. * padding_x),
            height: (viewport_size.height as f32).max(cell_height + 2. * padding_y),
            cell_width,
            cell_height,
            padding_x,
            padding_y,
        };

        // Update OpenGL projection
        renderer.resize(&size_info);

        // Clear screen
        let background_color = config.colors.primary.background;
        renderer.with_api(&config, &size_info, |api| {
            api.clear(background_color);
        });

        // We should call `clear` when window is offscreen, so when `window.show()` happens it
        // would be with background color instead of uninitialized surface.
        #[cfg(not(any(target_os = "macos", windows)))]
        {
            // On Wayland we can safely ignore this call, since the window isn't visible until you
            // actually draw something into it.
            if event_loop.is_x11() {
                window.swap_buffers()
            }
        }

        window.set_visible(true);

        // Set window position
        //
        // TODO: replace `set_position` with `with_position` once available
        // Upstream issue: https://github.com/rust-windowing/winit/issues/806
        if let Some(position) = config.window.position {
            window.set_outer_position(PhysicalPosition::from((position.x, position.y)));
        }

        #[allow(clippy::single_match)]
        match config.window.startup_mode() {
            StartupMode::Fullscreen => window.set_fullscreen(true),
            #[cfg(target_os = "macos")]
            StartupMode::SimpleFullscreen => window.set_simple_fullscreen(true),
            #[cfg(not(any(target_os = "macos", windows)))]
            StartupMode::Maximized => window.set_maximized(true),
            _ => (),
        }

        Ok(Self {
            window,
            renderer,
            glyph_cache,
            meter: Meter::new(),
            size_info,
            urls: Urls::new(),
            highlighted_url: None,
            charts_last_drawn: 0u64,
        })
    }

    fn new_glyph_cache(
        dpr: f64,
        renderer: &mut QuadRenderer,
        config: &Config,
    ) -> Result<(GlyphCache, f32, f32), Error> {
        let font = config.font.clone();
        let rasterizer = font::Rasterizer::new(dpr as f32, config.font.use_thin_strokes())?;

        // Initialize glyph cache
        let glyph_cache = {
            info!("Initializing glyph cache...");
            let init_start = Instant::now();

            let cache =
                renderer.with_loader(|mut api| GlyphCache::new(rasterizer, &font, &mut api))?;

            let stop = init_start.elapsed();
            let stop_f = stop.as_secs() as f64 + f64::from(stop.subsec_nanos()) / 1_000_000_000f64;
            info!("... finished initializing glyph cache in {}s", stop_f);

            cache
        };

        // Need font metrics to resize the window properly. This suggests to me the
        // font metrics should be computed before creating the window in the first
        // place so that a resize is not needed.
        let (cw, ch) = compute_cell_size(config, &glyph_cache.font_metrics());

        Ok((glyph_cache, cw, ch))
    }

    /// Update font size and cell dimensions
    fn update_glyph_cache(&mut self, config: &Config, font: Font) {
        let size_info = &mut self.size_info;
        let cache = &mut self.glyph_cache;

        self.renderer.with_loader(|mut api| {
            let _ = cache.update_font_size(font, size_info.dpr, &mut api);
        });

        // Update cell size
        let (cell_width, cell_height) = compute_cell_size(config, &self.glyph_cache.font_metrics());
        size_info.cell_width = cell_width;
        size_info.cell_height = cell_height;
    }

    /// Process update events
    pub fn handle_update<T>(
        &mut self,
        terminal: &mut Term<T>,
        pty_resize_handle: &mut dyn OnResize,
        message_buffer: &MessageBuffer,
        config: &Config,
        update_pending: DisplayUpdate,
        tokio_handle: current_thread::Handle,
        charts_tx: futures_mpsc::Sender<alacritty_charts::async_utils::AsyncChartTask>,
    ) {
        // Update font size and cell dimensions
        if let Some(font) = update_pending.font {
            self.update_glyph_cache(config, font);
        }

        let cell_width = self.size_info.cell_width;
        let cell_height = self.size_info.cell_height;

        // Recalculate padding
        let mut padding_x = f32::from(config.window.padding.x) * self.size_info.dpr as f32;
        let mut padding_y = f32::from(config.window.padding.y) * self.size_info.dpr as f32;

        // Update the window dimensions
        if let Some(size) = update_pending.dimensions {
            // Ensure we have at least one column and row
            self.size_info.width = (size.width as f32).max(cell_width + 2. * padding_x);
            self.size_info.height = (size.height as f32).max(cell_height + 2. * padding_y);
        }

        // Distribute excess padding equally on all sides
        if config.window.dynamic_padding {
            padding_x = dynamic_padding(padding_x, self.size_info.width, cell_width);
            padding_y = dynamic_padding(padding_y, self.size_info.height, cell_height);
        }

        self.size_info.padding_x = padding_x.floor() as f32;
        self.size_info.padding_y = padding_y.floor() as f32;

        let mut pty_size = self.size_info;

        // Subtract message bar lines from pty size
        if let Some(message) = message_buffer.message() {
            let lines = message.text(&self.size_info).len();
            pty_size.height -= pty_size.cell_height * lines as f32;
        }

        // Subtract some space for the charts
        if !config.charts.is_empty() {
            pty_size.height -= pty_size.cell_height * 1f32;
        }

        // Resize PTY
        pty_resize_handle.on_resize(&pty_size);

        // Resize terminal
        terminal.resize(&pty_size);

        // Resize renderer
        let physical = PhysicalSize::new(self.size_info.width as u32, self.size_info.height as u32);
        self.window.resize(physical);
        let (height, width) = (self.size_info.height, self.size_info.width);
        let (chart_resize_tx, chart_resize_rx) = oneshot::channel();
        let send_display_size = charts_tx
            .send(alacritty_charts::async_utils::AsyncChartTask::ChangeDisplaySize(
                height,
                width,
                padding_y,
                padding_x,
                chart_resize_tx,
            ))
            .map_err(|e| error!("Sending ChangeDisplaySize Task: err={:?}", e))
            .and_then(move |_res| {
                debug!(
                    "Sent ChangeDisplaySize Task height: {}, width: {}, padding_y: {}, padding_x: \
                     {}",
                    height, width, padding_y, padding_x
                );
                Ok(())
            });
        tokio_handle
            .spawn(lazy(move || send_display_size))
            .expect("Unable to queue async task for send_display_size");
        match chart_resize_rx.map(|x| x).wait() {
            Ok(_) => {
                debug!("Got response from ChangeDisplaySize Task.");
            },
            Err(err) => {
                error!("Error response from ChangeDisplaySize Task: {:?}", err);
            },
        }
<<<<<<< HEAD
=======
        self.renderer.resize(&self.size_info);
>>>>>>> 57fc64cd
    }

    /// Draw the screen
    ///
    /// A reference to Term whose state is being drawn must be provided.
    ///
    /// This call may block if vsync is enabled
    pub fn draw<T>(
        &mut self,
        terminal: MutexGuard<'_, Term<T>>,
        message_buffer: &MessageBuffer,
        config: &Config,
        mouse: &Mouse,
        mods: ModifiersState,
        tokio_handle: current_thread::Handle,
        charts_tx: futures_mpsc::Sender<alacritty_charts::async_utils::AsyncChartTask>,
    ) {
        let grid_cells: Vec<RenderableCell> = terminal.renderable_cells(config).collect();
        let visual_bell_intensity = terminal.visual_bell.intensity();
        let background_color = terminal.background_color();
        let metrics = self.glyph_cache.font_metrics();
        let glyph_cache = &mut self.glyph_cache;
        let size_info = self.size_info;

        let selection = !terminal.selection().as_ref().map(Selection::is_empty).unwrap_or(true);
        let mouse_mode = terminal.mode().intersects(TermMode::MOUSE_MODE);

        // Update IME position
        #[cfg(not(windows))]
        self.window.update_ime_position(&terminal, &self.size_info);

        // Drop terminal as early as possible to free lock
        drop(terminal);

        self.renderer.with_api(&config, &size_info, |api| {
            api.clear(background_color);
        });

        let mut lines = RenderLines::new();
        let mut urls = Urls::new();

        // Draw grid
        {
            let _sampler = self.meter.sampler();

            self.renderer.with_api(&config, &size_info, |mut api| {
                // Iterate over all non-empty cells in the grid
                for cell in grid_cells {
                    // Update URL underlines
                    urls.update(size_info.cols().0, cell);

                    // Update underline/strikeout
                    lines.update(cell);

                    // Draw the cell
                    api.render_cell(cell, glyph_cache);
                }
            });
        }

        let mut rects = lines.rects(&metrics, &size_info);

        // Update visible URLs
        self.urls = urls;
        if let Some(url) = self.urls.highlighted(config, mouse, mods, mouse_mode, selection) {
            rects.append(&mut url.rects(&metrics, &size_info));

            self.window.set_mouse_cursor(CursorIcon::Hand);

            self.highlighted_url = Some(url);
        } else if self.highlighted_url.is_some() {
            self.highlighted_url = None;

            if mouse_mode {
                self.window.set_mouse_cursor(CursorIcon::Default);
            } else {
                self.window.set_mouse_cursor(CursorIcon::Text);
            }
        }

        // Push visual bell after url/underline/strikeout rects
        if visual_bell_intensity != 0. {
            let visual_bell_rect = RenderRect::new(
                0.,
                0.,
                size_info.width,
                size_info.height,
                config.visual_bell.color,
                visual_bell_intensity as f32,
            );
            rects.push(visual_bell_rect);
        }

        if let Some(message) = message_buffer.message() {
            let text = message.text(&size_info);

            // Create a new rectangle for the background
            let start_line = size_info.lines().0 - text.len();
            let y = size_info.cell_height.mul_add(start_line as f32, size_info.padding_y);
            let message_bar_rect =
                RenderRect::new(0., y, size_info.width, size_info.height - y, message.color(), 1.);

            // Push message_bar in the end, so it'll be above all other content
            rects.push(message_bar_rect);

            // Draw rectangles
            self.renderer.draw_rects(&size_info, rects);

            // Relay messages to the user
            let mut offset = 1;
            for message_text in text.iter().rev() {
                self.renderer.with_api(&config, &size_info, |mut api| {
                    api.render_string(
                        &message_text,
                        Line(size_info.lines().saturating_sub(offset)),
                        glyph_cache,
                        None,
                    );
                });
                offset += 1;
            }
        } else {
            // Draw rectangles
            self.renderer.draw_rects(&size_info, rects);
        }
        // Draw the charts
        for chart_idx in 0..config.charts.len() {
            debug!("draw: Drawing chart: {}", config.charts[chart_idx].name);
            for decoration_idx in 0..config.charts[chart_idx].decorations.len() {
<<<<<<< HEAD
                // TODO: Change this to return a ChartOpenglData that contains:
                // (ves: Vec<f32>, alpha: f32)
                let opengl_data = alacritty_charts::async_utils::get_metric_opengl_data(
                    charts_tx.clone(),
                    chart_idx,
                    decoration_idx,
                    "decoration",
                    tokio_handle.clone(),
                );
                self.renderer.draw_charts_line(
                    &size_info,
                    &opengl_data.0,
=======
                let alpha = config.charts[chart_idx].decorations[decoration_idx].alpha();
                self.renderer.draw_charts_line(
                    &size_info,
                    &alacritty_charts::async_utils::get_metric_opengl_vecs(
                        charts_tx.clone(),
                        chart_idx,
                        decoration_idx,
                        "decoration",
                        tokio_handle.clone(),
                    ),
>>>>>>> 57fc64cd
                    Rgb {
                        r: config.charts[chart_idx].decorations[decoration_idx].color().r,
                        g: config.charts[chart_idx].decorations[decoration_idx].color().g,
                        b: config.charts[chart_idx].decorations[decoration_idx].color().b,
                    },
<<<<<<< HEAD
                    opengl_data.1,
                );
            }
            for series_idx in 0..config.charts[chart_idx].sources.len() {
                let opengl_data = alacritty_charts::async_utils::get_metric_opengl_data(
                    charts_tx.clone(),
                    chart_idx,
                    series_idx,
                    "metric_data",
                    tokio_handle.clone(),
                );
                self.renderer.draw_charts_line(
                    &size_info,
                    &opengl_data.0,
=======
                    alpha,
                );
            }
            for series_idx in 0..config.charts[chart_idx].sources.len() {
                let alpha = config.charts[chart_idx].sources[series_idx].alpha();
                self.renderer.draw_charts_line(
                    &size_info,
                    &alacritty_charts::async_utils::get_metric_opengl_vecs(
                        charts_tx.clone(),
                        chart_idx,
                        series_idx,
                        "metric_data",
                        tokio_handle.clone(),
                    ),
>>>>>>> 57fc64cd
                    Rgb {
                        r: config.charts[chart_idx].sources[series_idx].color().r,
                        g: config.charts[chart_idx].sources[series_idx].color().g,
                        b: config.charts[chart_idx].sources[series_idx].color().b,
                    },
<<<<<<< HEAD
                    opengl_data.1,
=======
                    alpha,
>>>>>>> 57fc64cd
                );
            }
            let chart_last_drawn =
                std::time::SystemTime::now().duration_since(UNIX_EPOCH).unwrap().as_secs();
        }

        // Draw render timer
        if config.render_timer() {
            let timing = format!("{:.3} usec", self.meter.average());
            let color = Rgb { r: 0xd5, g: 0x4e, b: 0x53 };
            self.renderer.with_api(&config, &size_info, |mut api| {
                api.render_string(&timing[..], size_info.lines() - 2, glyph_cache, Some(color));
            });
        }

        self.window.swap_buffers();
    }
}

/// Calculate padding to spread it evenly around the terminal content
#[inline]
fn dynamic_padding(padding: f32, dimension: f32, cell_dimension: f32) -> f32 {
    padding + ((dimension - 2. * padding) % cell_dimension) / 2.
}

/// Calculate the cell dimensions based on font metrics.
#[inline]
fn compute_cell_size(config: &Config, metrics: &font::Metrics) -> (f32, f32) {
    let offset_x = f64::from(config.font.offset.x);
    let offset_y = f64::from(config.font.offset.y);
    (
        ((metrics.average_advance + offset_x) as f32).floor().max(1.),
        ((metrics.line_height + offset_y) as f32).floor().max(1.),
    )
}<|MERGE_RESOLUTION|>--- conflicted
+++ resolved
@@ -386,10 +386,7 @@
                 error!("Error response from ChangeDisplaySize Task: {:?}", err);
             },
         }
-<<<<<<< HEAD
-=======
         self.renderer.resize(&self.size_info);
->>>>>>> 57fc64cd
     }
 
     /// Draw the screen
@@ -519,7 +516,6 @@
         for chart_idx in 0..config.charts.len() {
             debug!("draw: Drawing chart: {}", config.charts[chart_idx].name);
             for decoration_idx in 0..config.charts[chart_idx].decorations.len() {
-<<<<<<< HEAD
                 // TODO: Change this to return a ChartOpenglData that contains:
                 // (ves: Vec<f32>, alpha: f32)
                 let opengl_data = alacritty_charts::async_utils::get_metric_opengl_data(
@@ -532,24 +528,11 @@
                 self.renderer.draw_charts_line(
                     &size_info,
                     &opengl_data.0,
-=======
-                let alpha = config.charts[chart_idx].decorations[decoration_idx].alpha();
-                self.renderer.draw_charts_line(
-                    &size_info,
-                    &alacritty_charts::async_utils::get_metric_opengl_vecs(
-                        charts_tx.clone(),
-                        chart_idx,
-                        decoration_idx,
-                        "decoration",
-                        tokio_handle.clone(),
-                    ),
->>>>>>> 57fc64cd
                     Rgb {
                         r: config.charts[chart_idx].decorations[decoration_idx].color().r,
                         g: config.charts[chart_idx].decorations[decoration_idx].color().g,
                         b: config.charts[chart_idx].decorations[decoration_idx].color().b,
                     },
-<<<<<<< HEAD
                     opengl_data.1,
                 );
             }
@@ -564,32 +547,12 @@
                 self.renderer.draw_charts_line(
                     &size_info,
                     &opengl_data.0,
-=======
-                    alpha,
-                );
-            }
-            for series_idx in 0..config.charts[chart_idx].sources.len() {
-                let alpha = config.charts[chart_idx].sources[series_idx].alpha();
-                self.renderer.draw_charts_line(
-                    &size_info,
-                    &alacritty_charts::async_utils::get_metric_opengl_vecs(
-                        charts_tx.clone(),
-                        chart_idx,
-                        series_idx,
-                        "metric_data",
-                        tokio_handle.clone(),
-                    ),
->>>>>>> 57fc64cd
                     Rgb {
                         r: config.charts[chart_idx].sources[series_idx].color().r,
                         g: config.charts[chart_idx].sources[series_idx].color().g,
                         b: config.charts[chart_idx].sources[series_idx].color().b,
                     },
-<<<<<<< HEAD
                     opengl_data.1,
-=======
-                    alpha,
->>>>>>> 57fc64cd
                 );
             }
             let chart_last_drawn =
