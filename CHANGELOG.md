# Changelog
All notable changes to this project will be documented in this file.

The format is based on [Keep a Changelog](https://keepachangelog.com/en/1.0.0/),
and this project adheres to [Semantic Versioning](https://semver.org/spec/v2.0.0.html).

## 0.5.0-dev

### Packaging

- Minimum Rust version has been bumped to 1.39.0

### Added

- Default Command+N keybinding for SpawnNewInstance on macOS
- Vi mode for copying text and opening links
- `CopySelection` action which copies into selection buffer on Linux/BSD

### Changed

- Block cursor is no longer inverted at the start/end of a selection
- Preserve selection on non-LMB or mouse mode clicks

## 0.4.2-dev

### Packaging

- Minimum Rust version has been bumped to 1.37.0
- Added Rust features `x11` and `wayland` to pick backends, with both enabled by default
- Capitalized the Alacritty.desktop file

### Added

- Live config reload for `window.title`

### Changed

- Pressing additional modifiers for mouse bindings will no longer trigger them
- Renamed `WINIT_HIDPI_FACTOR` environment variable to `WINIT_X11_SCALE_FACTOR`
- Print an error instead of crashing, when startup working directory is invalid
- Line selection will now expand across wrapped lines
- The default value for `draw_bold_text_with_bright_colors` is now `false`
- Mirror OSC query terminators instead of always using BEL
- Increased Beam, Underline, and Hollow Block cursors' line widths
<<<<<<< HEAD
=======
- Dynamic title is not disabled anymore when `window.title` is set in config
>>>>>>> 6edd5ce1

### Fixed

- Incorrect default config path in `--help` on Windows and macOS
- Semantic selection stopping at full-width glyphs
- Full-width glyphs cut off in last column
- Crash when starting on some X11 systems
- Font size resetting when Alacritty is moved between screens
- Limited payload length in clipboard escape (used for Tmux copy/paste)
- Alacritty not ignoring keyboard events for changing WM focus on X11
- Regression which added a UNC path prefix to the working directory on Windows
- CLI parameters discarded when config is reload
- Blurred icons in KDE task switcher (alacritty.ico is now high-res)
- Consecutive builds failing on macOS due to preexisting `/Application` symlink
- Block selection starting from first column after beginning leaves the scrollback
- Incorrect selection status of the first cell when selection is off screen
- Backwards bracket selection
- Stack overflow when printing shader creation error
- Underline position for bitmap fonts
- Selection rotating outside of scrolling region
- Throughput performance problems caused by excessive font metric queries
- Unicode throughput performance on Linux/BSD
- Resize of bitmap fonts
- Crash when using bitmap font with `embeddedbitmap` set to `false`
- Inconsistent fontconfig fallback
- Handling of OpenType variable fonts
- Expansion of block-selection on partially selected full-width glyphs
- Minimize action only works with decorations on macOS
- Window permanently vanishing after hiding on macOS
<<<<<<< HEAD
- Modifier key combinations like `Ctrl + Q` not generating characters on macOS
=======
>>>>>>> 6edd5ce1
- Handling of URLs with single quotes
- Parser reset between DCS escapes
- Parser stopping at unknown DEC private modes/SGR character attributes
- Block selection appending duplicate newlines when last column is selected
- Bitmap fonts being a bit smaller than they should be in some cases
- Config reload creating alternate screen history instead of updating scrollback
<<<<<<< HEAD
=======
- Crash on Wayland compositors supporting `wl_seat` version 7+
- Message bar not hiding after fixing wrong color value in config
- Tabstops cleared on resize
- Tabstops not breaking across lines
- Crash when parsing DCS escape with more than 16 parameters
- Ignoring of slow touchpad scrolling
- Selection invisible when starting above viewport and ending below it
- Clipboard not working after TTY switch on Wayland
- Crash when pasting non UTF-8 string advertised as UTF-8 string on Wayland
- Incorrect modifiers tracking on X11 and macOS, leading to 'sticky' modifiers
- Crash when starting on Windows with missing dark mode support
- Variables `XCURSOR_THEME` and `XCURSOR_SIZE` ignored on Wayland
- Low resolution mouse cursor and decorations on HiDPI Wayland outputs
- Decorations visible when in fullscreen on Wayland
- Window size not persisted correctly after fullscreening on macOS
- Crash on startup with some locales on X11
- Shrinking terminal height in alt screen deleting primary screen content
>>>>>>> 6edd5ce1

### Removed

- Config option `auto_scroll`, which is now always disabled
- Config option `tabspaces`, which is now fixed at `8`

## 0.4.1

### Packaging

- Added compatibility logo variants for environments which can't render the default SVG

### Added

- Terminal escape bindings with combined modifiers for Delete and Insert
- /Applications symlink into OS X DMG for easier installation
- Colored emojis on Linux/BSD
- Value `randr` for `WINIT_HIDPI_FACTOR`, to ignore `Xft.dpi` and scale based on screen dimensions
- `Minimize` key binding action, bound to `cmd + m` on macOS

### Changed

- On Windows, the ConPTY backend will now be used by default if available
- The `enable_experimental_conpty_backend` config option has been replaced with `winpty_backend`

### Fixed

- URLs not truncated with non-matching single quote
- Absolute file URLs (`file:///home`) not recognized because of leading `/`
- Clipboard escape `OSC 52` not working with empty clipboard parameter
- Direct escape input on Windows using alt
- Incorrect window size on X11 when waking up from suspend
- Width of Unicode 11/12 emojis
- Minimize on windows causing layout issues
- Performance bottleneck when clearing colored rows
- Vague startup crash messages on Windows with WinPTY backend
- Deadlock on Windows when closing Alacritty using the title bar "X" button (ConPTY backend)
- Crash on `clear` when scrolled up in history
- Entire screen getting underlined/stroke out when running `clear`
- Slow startup on some Wayland compositors
- Padding not consistently visible on macOS
- Decorations ignoring Windows dark theme
- Crash on macOS when starting maximized without decorations
- Resize cursor not showing up on Wayland
- Maximized windows spawning behind system panel on Gnome Wayland

### Removed

- Support for 8-bit C1 escape sequences

## 0.4.0

### Packaging

- Minimum Rust version has been bumped to 1.36.0
- Config is not generated anymore, please consider distributing the alacritty.yml as documentation
- Removed Alacritty terminfo from .deb in favor of ncurses provided one

### Added

- Block selection mode when Control is held while starting a selection
- Allow setting general window class on X11 using CLI or config (`window.class.general`)
- Config option `window.gtk_theme_variant` to set GTK theme variant
- Completions for `--class` and `-t` (short title)
- Change the mouse cursor when hovering over the message bar and its close button
- Support combined bold and italic text (with `font.bold_italic` to customize it)
- Extra bindings for F13-F20
- Terminal escape bindings with combined modifiers
- Bindings for ScrollToTop and ScrollToBottom actions
- `ReceiveChar` key binding action to insert the key's text character
- New CLI flag `--hold` for keeping Alacritty opened after its child process exits
- Escape sequence to save and restore window title from stack
- Alternate scroll escape sequence (`CSI ? 1007 h` / `CSI ? 1007 l`)
- Print name of launch command if Alacritty failed to execute it
- Live reload font settings from config
- UTF-8 mouse mode escape sequence (`CSI ? 1005 h` / `CSI ? 1005 l`)
- Escape for reading clipboard (`OSC 52 ; <s / p / c> ; ? BEL`)
- Set selection clipboard (`OSC 52 ; <s / p> ; <BASE64> BEL`)

### Changed

- On Windows, query DirectWrite for recommended anti-aliasing settings
- Scroll lines out of the visible region instead of deleting them when clearing the screen

### Fixed

- GUI programs launched by Alacritty starting in the background on X11
- Text Cursor position when scrolling
- Performance issues while resizing Alacritty
- First unfullscreen action ignored on window launched in fullscreen mode
- The window is now filled with the background color before displaying
- Cells sometimes not getting cleared correctly
- X11 clipboard hanging when mime type is set
- On macOS, Alacritty will now fallback to Menlo if a font specified in the config cannot be loaded
- Debug ref tests are now written to disk regardless of shutdown method
- Cursor color setting with escape sequence
- Override default bindings with subset terminal mode match
- On Linux, respect fontconfig's `embeddedbitmap` configuration option
- Selecting trailing tab with semantic expansion
- URL parser incorrectly handling Markdown URLs and angled brackets
- Intermediate bytes of CSI sequences not checked
- Wayland clipboard integration
- Use text mouse cursor when mouse mode is temporarily disabled with shift
- Wayland primary selection clipboard not storing text when selection is stopped outside of the window
- Block URL highlight while a selection is active
- Bindings for Alt + F1-F12
- Discard scrolling region escape with bottom above top
- Opacity always applying to cells with their background color matching the teriminal background
- Allow semicolons when setting titles using an OSC
- Background always opaque on X11
- Skipping redraws on PTY update
- Not redrawing while resizing on Windows/macOS
- Decorations `none` launching an invisible window on Windows
- Alacritty turning transparent when opening another window on macOS with chunkwm
- Startup mode `Maximized` having no effect on Windows
- Inserting Emojis using `Super+.` or compose sequences on Windows
- Change mouse cursor depending on mode with Wayland
- Hide mouse cursor when typing if the `mouse.hide_when_typing` option is set on Wayland
- Glitches when DPI changes on Windows
- Crash when resuming after suspension
- Crash when trying to start on X11 with a Wayland compositor running
- Crash with a virtual display connected on X11
- Use `\` instead of `\\` as path separators on Windows for logging config file location
- Underline/strikeout drawn above visual bell
- Terminal going transparent during visual bell
- Selection not being cleared when sending chars through a binding
- Mouse protocols/encodings not being mutually exclusive within themselves
- Escape `CSI Ps M` deleting lines above cursor when at the bottom of the viewport
- Cell reset not clearing underline, strikeout and foreground color
- Escape `CSI Ps c` honored with a wrong `Ps`
- Ignore `ESC` escapes with invalid intermediates
- Blank lines after each line when pasting from GTK apps on Wayland

### Removed

- Bindings for Super/Command + F1-F12
- Automatic config generation
- Deprecated `scrolling.faux_multiplier`, the alternate scroll escape can now be used to disable it
    and `scrolling.multiplier` controls the number of scrolled lines

## 0.3.3

### Packaging

- Add appstream metadata, located at /extra/linux/io.alacritty.Alacritty.xml
- The xclip dependency has been removed
- On macOS, Alacritty now requests NSSystemAdministrationUsageDescription to
   avoid permission failures
- Minimum Rust version has been bumped to 1.32.0

### Added

- Added ToggleFullscreen action
- On macOS, there's a ToggleSimpleFullscreen action which allows switching to
    fullscreen without occupying another space
- A new window option `window.startup_mode` which controls how the window is created
- `_NET_WM_ICON` property is set on X11 now, allowing for WMs to show icons in titlebars
- Current Git commit hash to `alacritty --version`
- Config options `window.title` and `window.class`
- Config option `working_directory`
- Config group `debug` with the options `debug.log_level`, `debug.print_events`
    and `debug.ref_test`
- Select until next matching bracket when double-clicking a bracket
- Added foreground/background escape code request sequences
- Escape sequences now support 1, 3, and 4 digit hex colors

### Changed

- On Windows, Alacritty will now use the native DirectWrite font API
- The `start_maximized` window option is now `startup_mode: Maximized`
- Cells with identical foreground and background will now show their text upon selection/inversion
- Default Window padding to 0x0
- Moved config option `render_timer` and `persistent_logging` to the `debug` group
- When the cursor is in the selection, it will be inverted again, making it visible

### Fixed

- Double-width characters in URLs only being highlit on the left half
- PTY size not getting updated when message bar is shown
- Text Cursor disappearing
- Incorrect positioning of zero-width characters over double-width characters
- Mouse mode generating events when the cell has not changed
- Selections not automatically expanding across double-width characters
- On macOS, automatic graphics switching has been enabled again
- Text getting recognized as URLs without slashes separating the scheme
- URL parser dropping trailing slashes from valid URLs
- UTF-8 BOM skipped when reading config file
- Terminfo backspace escape sequence (`kbs`)

### Removed

- Deprecated `mouse.faux_scrollback_lines` config field
- Deprecated `custom_cursor_colors` config field
- Deprecated `hide_cursor_when_typing` config field
- Deprecated `cursor_style` config field
- Deprecated `unfocused_hollow_cursor` config field
- Deprecated `dimensions` config field

## Version 0.3.2

### Fixed

- Panic on startup when using Conpty on Windows

## Version 0.3.1

### Added

- Added ScrollLineUp and ScrollLineDown actions for scrolling line by line
- Native clipboard support on X11 and Wayland

### Changed

- Alacritty now has a fixed minimum supported Rust version of 1.31.0

### Fixed

- Reset scrolling region when the RIS escape sequence is received
- Subprocess spawning on macos
- Unnecessary resize at startup
- Text getting blurry after live-reloading shaders with padding active
- Resize events are not send to the shell anymore if dimensions haven't changed
- Minor performance issues with underline and strikeout checks
- Rare bug which would extend underline and strikeout beyond the end of line
- Cursors not spanning two lines when over double-width characters
- Incorrect cursor dimensions if the font offset isn't `0`

## Version 0.3.0

### Packaging

- On Linux, the .desktop file now uses `Alacritty` as icon name, which can be
    found at `extra/logo/alacritty-term.svg`

### Added

- MSI installer for Windows is now available
- New default key bindings Alt+Home, Alt+End, Alt+PageUp and Alt+PageDown
- Dynamic title support on Windows
- Ability to specify starting position with the `--position` flag
- New configuration field `window.position` allows specifying the starting position
- Added the ability to change the selection color
- Text will reflow instead of truncating when resizing Alacritty
- Underline text and change cursor when hovering over URLs with required modifiers pressed

### Changed

- Clicking on non-alphabetical characters in front of URLs will no longer open them
- Command keybindings on Windows will no longer open new cmd.exe console windows
- On macOS, automatic graphics switching has been temporarily disabled due to a macos bug

### Fixed

- Fix panic which could occur when quitting Alacritty on Windows if using the Conpty backend
- Automatic copying of selection to clipboard when mouse is released outside of Alacritty
- Scrollback history live reload only working when shrinking lines
- Crash when decreasing scrollback history in config while scrolled in history
- Resetting the terminal while in the alt screen will no longer disable scrollback
- Cursor jumping around when leaving alt screen while not in the alt screen
- Text lingering around when resetting while scrolled up in the history
- Terminfo support for extended capabilities
- Allow mouse presses and beginning of mouse selection in padding
- Windows: Conpty backend could close immediately on startup in certain situations
- FreeBSD: SpawnNewInstance will now open new instances in the shell's current
    working directory as long as linprocfs(5) is mounted on `/compat/linux/proc`
- Fix lingering Alacritty window after child process has exited
- Growing the terminal while scrolled up will no longer move the content down
- Support for alternate keyboard layouts on macOS
- Slow startup time on some X11 systems
- The AltGr key no longer sends escapes (like Alt)
- Fixes increase/decrease font-size keybindings on international keyboards
- On Wayland, the `--title` flag will set the Window title now
- Parsing issues with URLs starting in the first or ending in the last column
- URLs stopping at double-width characters
- Fix `start_maximized` option on X11
- Error when parsing URLs ending with Unicode outside of the ascii range
- On Windows, focusing a Window will no longer start a selection

## Version 0.2.9

### Changed

- Accept fonts which are smaller in width or height than a single pixel

### Fixed

- Incorrect font spacing after moving Alacritty between displays

## Version 0.2.8

### Added

- Window class on Wayland is set to `Alacritty` by default
- Log file location is stored in the `ALACRITTY_LOG` environment variable
- Close button has been added to the error/warning messages

### Changed

- Improve scrolling accuracy with devices sending fractional updates (like touchpads)
- `scrolling.multiplier` now affects normal scrolling with touchpads
- Error/Warning bar doesn't overwrite the terminal anymore
- Full error/warning messages are displayed
- Config error messages are automatically removed when the config is fixed
- Scroll history on Shift+PgUp/PgDown when scrollback history is available

### Fixed

- Resolved off-by-one issue with erasing characters in the last column
- Excessive polling every 100ms with `live_config_reload` enabled
- Unicode characters at the beginning of URLs are now properly ignored
- Remove error message when reloading an empty config
- Allow disabling URL launching by setting the value of `mouse.url.launcher` to `None`
- Corrected the `window.decorations` config documentation for macOS
- Fix IME position on HiDPI displays
- URLs not opening while terminal is scrolled
- Reliably remove log file when Alacritty is closed and persistent logging is disabled
- Remove selections when clearing the screen partially (scrolling horizontally in less)
- Crash/Freeze when shrinking the font size too far
- Documentation of the `--dimensions` flag have been updated to display the correct default

### Removed

- `clear` doesn't remove error/warning messages anymore

## Version 0.2.7

### Fixed

- Crash when trying to start Alacritty on Windows

## Version 0.2.6

### Added

- New `alt_send_esc` option for controlling if alt key should send escape sequences

### Changed

- All options in the configuration file are now optional

### Removed

- Windows and macOS configuration files (`alacritty.yml` is now platform independent)

### Fixed

- Replaced `Command` with `Super` in the Linux and Windows config documentation
- Prevent semantic and line selection from starting with the right or middle mouse button
- Prevent Alacritty from crashing when started on a system without any free space
- Resolve issue with high CPU usage after moving Alacritty between displays
- Characters will no longer be deleted when using ncurses with the hard tab optimization
- Crash on non-linux operating systems when using the `SpawnNewInstance` action

## Version 0.2.5

### Added

- New configuration field `visual_bell.color` allows changing the visual bell color
- Crashes on Windows are now also reported with a popup in addition to stderr
- Windows: New configuration field `enable_experimental_conpty_backend` which enables support
    for the Pseudoconsole API (ConPTY) added in Windows 10 October 2018 (1809) update
- New mouse and key action `SpawnNewInstance` for launching another instance of Alacritty

### Changed

- Log messages are now consistent in style, and some have been removed
- Windows configuration location has been moved from %USERPROFILE%\alacritty.yml
    to %APPDATA%\alacritty\alacritty.yml
- Windows default shell is now PowerShell instead of cmd
- URL schemes have been limited to http, https, mailto, news, file, git, ssh and ftp

### Fixed

- Fix color issue in ncurses programs by updating terminfo pairs from 0x10000 to 0x7FFF
- Fix panic after quitting Alacritty on macOS
- Tabs are no longer replaced by spaces when copying them to the clipboard
- Alt modifier is no longer sent separately from the modified key
- Various Windows issues, like color support and performance, through the new ConPTY
- Fixed rendering non default mouse cursors in terminal mouse mode (linux)
- Fix the `Copy` `mouse_bindings` action ([#1963](https://github.com/alacritty/alacritty/issues/1963))
- URLs are only launched when left-clicking
- Removal of extra characters (like `,`) at the end of URLs has been improved
- Single quotes (`'`) are removed from URLs when there is no matching opening quote
- Precompiled binaries now work with macOS versions before 10.13 (10.11 and above)

## Version 0.2.4

### Added

- Option for evenly spreading extra padding around the terminal (`window.dynamic_padding`)
- Option for maximizing alacritty on start (`window.start_maximized`)
- Display notice about errors and warnings inside Alacritty
- Log all messages to both stderr and a log file in the system's temporary directory
- New configuration option `persistent_logging` and CLI flag `--persistent-logging`,
    for keeping the log file after closing Alacritty
- `ClearLogNotice` action for removing the warning and error message
- Terminal bells on macOS will now request the user's attention in the window
- Alacritty now requests privacy permissions on macOS

### Changed

- Extra padding is not evenly spread around the terminal by default anymore
- When the config file is empty, Alacritty now logs an info instead of an error message

### Fixed

- Fixed a bad type conversion which could cause underflow on a window resize
- Alacritty now spawns a login shell on macOS, as with Terminal.app and iTerm2
- Fixed zombie processes sticking around after launching URLs
- Zero-width characters are now properly rendered without progressing the cursor

## Version 0.2.3

### Fixed

- Mouse cursor alignment issues and truncated last line caused by incorrect padding calculations

## Version 0.2.2

### Added

- Add support for Windows
- Add terminfo capabilities advertising support for changing the window title
- Allow using scancodes in the key_bindings section
- When `mouse.url.launcher` is set, clicking on URLs will now open them with the specified program
- New `mouse.url.modifiers` option to specify keyboard modifiers for opening URLs on click
- Binaries for macOS, Windows and Debian-based systems are now published with GitHub releases
- The keys F16-F24 have been added as options for key bindings
- DEB file adds Alacritty as option to `update-alternatives --config x-terminal-emulator`

### Changed

- The `colors.cursor.text` and `colors.cursor.cursor` fields are optional now
- Moved `cursor_style` to `cursor.style`
- Moved `unfocused_hollow_cursor` to `cursor.unfocused_hollow`
- Moved `hide_cursor_when_typing` to `mouse.hide_when_typing`
- Mouse bindings now ignore additional modifiers
- Extra padding is now spread evenly around the terminal grid
- DEB file installs to `usr/bin` instead of `usr/local/bin`

### Removed

- The `custom_cursor_colors` config field was deleted, remove the `colors.cursor.*` options
  to achieve the same behavior as setting it to `false`
- The `scale_with_dpi` configuration value has been removed, on Linux the env
    variable `WINIT_HIDPI_FACTOR=1` can be set instead to disable DPI scaling

### Fixed

- Fixed erroneous results when using the `indexed_colors` config option
- Fixed rendering cursors other than rectangular with the RustType backend
- Selection memory leak and glitches in the alternate screen buffer
- Invalid default configuration on macOS and Linux
- Middle mouse pasting if mouse mode is enabled
- Selections now properly update as you scroll the scrollback buffer while selecting
- NUL character at the end of window titles
- DPI Scaling when moving windows across monitors
- On macOS, issues with Command-[KEY] and Control-Tab keybindings have been fixed
- Incorrect number of columns/lines when using the `window.dimensions` option
- On Wayland, windows will no longer be spawned outside of the visible region
- Resizing of windows without decorations
- On Wayland, key repetition works again
- On macOS, Alacritty will now use the integrated GPU again when available
- On Linux, the `WINIT_HIDPI_FACTOR` environment variable can be set from the config now

## Version 0.2.1

### Added

- Implement the `hidden` escape sequence (`echo -e "\e[8mTEST"`)
- Add support for macOS systemwide dark mode
- Set the environment variable `COLORTERM="truecolor"` to advertise 24-bit color support
- On macOS, there are two new values for the config option `window.decorations`:
    - `transparent` - This makes the title bar transparent and allows the
        viewport to extend to the top of the window.
    - `buttonless` - Similar to transparent but also removed the buttons.
- Add support for changing the colors from 16 to 256 in the `indexed_colors` config section
- Add `save_to_clipboard` configuration option for copying selected text to the system clipboard
- New terminfo entry, `alacritty-direct`, that advertises 24-bit color support
- Add support for CSI sequences Cursor Next Line (`\e[nE`) and Cursor Previous Line (`\e[nF`)

### Changed

- Inverse/Selection color is now modelled after XTerm/VTE instead of URxvt to improve consistency
- First click on unfocused Alacritty windows is no longer ignored on platforms other than macOS
- Reduce memory usage significantly by only initializing part of the scrollback buffer at startup
- The `alacritty` terminfo entry no longer requires the `xterm` definition to be
  present on the system
- The default `TERM` value is no longer static; the `alacritty` entry is used if
  available, otherwise the `xterm-256color` entry is used instead

### Removed

- The terminfo entry `alacritty-256color`. It is replaced by the `alacritty`
  entry (which also advertises 256 colors)

### Fixed

- Rendering now occurs without the terminal locked which improves performance
- Clear screen properly before rendering of content to prevent various graphical glitches
- Fix build failure on 32-bit systems
- Windows started as unfocused now show the hollow cursor if the setting is enabled
- Empty lines in selections are now properly copied to the clipboard
- Selection start point lagging behind initial cursor position
- Rendering of selections which start above the visible area and end below it

### Deprecated

- The config option `window.decorations` should now use `full` or `none` instead
  of `true` or `false`, respectively.

### Security

- Bracketed paste mode now filters escape sequences beginning with \x1b

## Version 0.2.0

### Added

- Add a scrollback history buffer (10_000 lines by default)
- CHANGELOG has been added for documenting relevant user-facing changes
- Add `ClearHistory` key binding action and the `Erase Saved Lines` control sequence
- When growing the window height, Alacritty will now try to load additional lines out of the
  scrollback history
- Support the dim foreground color (`echo -e '\033[2mDimmed Text'`)
- Add support for the LCD-V pixel mode (vertical screens)
- Pressing enter on the numpad should now insert a newline
- The mouse bindings now support keyboard modifiers (shift/ctrl/alt/super)
- Add support for the bright foreground color
- Support for setting foreground, background colors in one escape sequence

### Changed

- Multiple key/mouse bindings for a single key will now all be executed instead of picking one and
  ignoring the rest
- Improve text scrolling performance (affects applications like `yes`, not scrolling the history)

### Fixed

- Clear the visible region when the RIS escape sequence (`echo -ne '\033c'`) is received
- Prevent logger from crashing Alacritty when stdout/stderr is not available
- Fix a crash when sending the IL escape sequence with a large number of lines<|MERGE_RESOLUTION|>--- conflicted
+++ resolved
@@ -42,10 +42,7 @@
 - The default value for `draw_bold_text_with_bright_colors` is now `false`
 - Mirror OSC query terminators instead of always using BEL
 - Increased Beam, Underline, and Hollow Block cursors' line widths
-<<<<<<< HEAD
-=======
 - Dynamic title is not disabled anymore when `window.title` is set in config
->>>>>>> 6edd5ce1
 
 ### Fixed
 
@@ -75,18 +72,12 @@
 - Expansion of block-selection on partially selected full-width glyphs
 - Minimize action only works with decorations on macOS
 - Window permanently vanishing after hiding on macOS
-<<<<<<< HEAD
-- Modifier key combinations like `Ctrl + Q` not generating characters on macOS
-=======
->>>>>>> 6edd5ce1
 - Handling of URLs with single quotes
 - Parser reset between DCS escapes
 - Parser stopping at unknown DEC private modes/SGR character attributes
 - Block selection appending duplicate newlines when last column is selected
 - Bitmap fonts being a bit smaller than they should be in some cases
 - Config reload creating alternate screen history instead of updating scrollback
-<<<<<<< HEAD
-=======
 - Crash on Wayland compositors supporting `wl_seat` version 7+
 - Message bar not hiding after fixing wrong color value in config
 - Tabstops cleared on resize
@@ -104,7 +95,6 @@
 - Window size not persisted correctly after fullscreening on macOS
 - Crash on startup with some locales on X11
 - Shrinking terminal height in alt screen deleting primary screen content
->>>>>>> 6edd5ce1
 
 ### Removed
 
