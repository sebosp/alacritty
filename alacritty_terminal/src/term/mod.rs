// Copyright 2016 Joe Wilm, The Alacritty Project Contributors
//
// Licensed under the Apache License, Version 2.0 (the "License");
// you may not use this file except in compliance with the License.
// You may obtain a copy of the License at
//
//     http://www.apache.org/licenses/LICENSE-2.0
//
// Unless required by applicable law or agreed to in writing, software
// distributed under the License is distributed on an "AS IS" BASIS,
// WITHOUT WARRANTIES OR CONDITIONS OF ANY KIND, either express or implied.
// See the License for the specific language governing permissions and
// limitations under the License.
//
//! Exports the `Term` type which is a high-level API for the Grid
use std::cmp::{max, min};
use std::ops::{Index, IndexMut, Range};
use std::time::{Duration, Instant, UNIX_EPOCH};
use std::{io, mem, ptr, str};

use log::{debug, error, trace};
use serde::{Deserialize, Serialize};
use unicode_width::UnicodeWidthChar;

use crate::ansi::{
    self, Attr, CharsetIndex, Color, CursorStyle, Handler, NamedColor, StandardCharset, TermInfo,
};
use crate::clipboard::{Clipboard, ClipboardType};
use crate::config::{Config, VisualBellAnimation};
use crate::event::{Event, EventListener};
use crate::grid::{
    BidirectionalIterator, DisplayIter, Grid, GridCell, IndexRegion, Indexed, Scroll,
};
use crate::index::{self, Column, IndexRange, Line, Point, Side};
use crate::selection::{Selection, SelectionRange};
use crate::term::cell::{Cell, Flags, LineLength};
use crate::term::color::Rgb;
use crate::vi_mode::{ViModeCursor, ViMotion};
use futures::future::lazy;
use futures::sync::mpsc as futures_mpsc;
use tokio::prelude::*;
use tokio::runtime::current_thread;

pub mod cell;
pub mod color;

/// Used to match equal brackets, when performing a bracket-pair selection.
const BRACKET_PAIRS: [(char, char); 4] = [('(', ')'), ('[', ']'), ('{', '}'), ('<', '>')];

/// Max size of the window title stack.
const TITLE_STACK_MAX_DEPTH: usize = 4096;

/// Default tab interval, corresponding to terminfo `it` value.
const INITIAL_TABSTOPS: usize = 8;

/// A type that can expand a given point to a region
///
/// Usually this is implemented for some 2-D array type since
/// points are two dimensional indices.
pub trait Search {
    /// Find the nearest semantic boundary _to the left_ of provided point.
    fn semantic_search_left(&self, _: Point<usize>) -> Point<usize>;
    /// Find the nearest semantic boundary _to the point_ of provided point.
    fn semantic_search_right(&self, _: Point<usize>) -> Point<usize>;
    /// Find the beginning of a line, following line wraps.
    fn line_search_left(&self, _: Point<usize>) -> Point<usize>;
    /// Find the end of a line, following line wraps.
    fn line_search_right(&self, _: Point<usize>) -> Point<usize>;
    /// Find the nearest matching bracket.
    fn bracket_search(&self, _: Point<usize>) -> Option<Point<usize>>;
}

impl<T> Search for Term<T> {
    fn semantic_search_left(&self, mut point: Point<usize>) -> Point<usize> {
        // Limit the starting point to the last line in the history
        point.line = min(point.line, self.grid.len() - 1);

        let mut iter = self.grid.iter_from(point);
        let last_col = self.grid.num_cols() - Column(1);

        while let Some(cell) = iter.prev() {
            if !cell.flags.intersects(Flags::WIDE_CHAR | Flags::WIDE_CHAR_SPACER)
                && self.semantic_escape_chars.contains(cell.c)
            {
                break;
            }

            if iter.point().col == last_col && !cell.flags.contains(Flags::WRAPLINE) {
                break; // cut off if on new line or hit escape char
            }

            point = iter.point();
        }

        point
    }

    fn semantic_search_right(&self, mut point: Point<usize>) -> Point<usize> {
        // Limit the starting point to the last line in the history
        point.line = min(point.line, self.grid.len() - 1);

        let mut iter = self.grid.iter_from(point);
        let last_col = self.grid.num_cols() - 1;

        while let Some(cell) = iter.next() {
            if !cell.flags.intersects(Flags::WIDE_CHAR | Flags::WIDE_CHAR_SPACER)
                && self.semantic_escape_chars.contains(cell.c)
            {
                break;
            }

            point = iter.point();

            if point.col == last_col && !cell.flags.contains(Flags::WRAPLINE) {
                break; // cut off if on new line or hit escape char
            }
        }

        point
    }

    fn line_search_left(&self, mut point: Point<usize>) -> Point<usize> {
        while point.line + 1 < self.grid.len()
            && self.grid[point.line + 1][self.grid.num_cols() - 1].flags.contains(Flags::WRAPLINE)
        {
            point.line += 1;
        }

        point.col = Column(0);

        point
    }

    fn line_search_right(&self, mut point: Point<usize>) -> Point<usize> {
        while self.grid[point.line][self.grid.num_cols() - 1].flags.contains(Flags::WRAPLINE) {
            point.line -= 1;
        }

        point.col = self.grid.num_cols() - 1;

        point
    }

    fn bracket_search(&self, point: Point<usize>) -> Option<Point<usize>> {
        let start_char = self.grid[point.line][point.col].c;

        // Find the matching bracket we're looking for
        let (forwards, end_char) = BRACKET_PAIRS.iter().find_map(|(open, close)| {
            if open == &start_char {
                Some((true, *close))
            } else if close == &start_char {
                Some((false, *open))
            } else {
                None
            }
        })?;

        let mut iter = self.grid.iter_from(point);

        // For every character match that equals the starting bracket, we
        // ignore one bracket of the opposite type.
        let mut skip_pairs = 0;

        loop {
            // Check the next cell
            let cell = if forwards { iter.next() } else { iter.prev() };

            // Break if there are no more cells
            let c = match cell {
                Some(cell) => cell.c,
                None => break,
            };

            // Check if the bracket matches
            if c == end_char && skip_pairs == 0 {
                return Some(iter.point());
            } else if c == start_char {
                skip_pairs += 1;
            } else if c == end_char {
                skip_pairs -= 1;
            }
        }

        None
    }
}

/// Cursor storing all information relevant for rendering.
#[derive(Debug, Eq, PartialEq, Copy, Clone, Deserialize)]
struct RenderableCursor {
    text_color: Option<Rgb>,
    cursor_color: Option<Rgb>,
    key: CursorKey,
    point: Point,
    rendered: bool,
}

/// A key for caching cursor glyphs.
#[derive(Debug, Eq, PartialEq, Copy, Clone, Hash, Deserialize)]
pub struct CursorKey {
    pub style: CursorStyle,
    pub is_wide: bool,
}

/// Iterator that yields cells needing render
///
/// Yields cells that require work to be displayed (that is, not a an empty
/// background cell). Additionally, this manages some state of the grid only
/// relevant for rendering like temporarily changing the cell with the cursor.
///
/// This manages the cursor during a render. The cursor location is inverted to
/// draw it, and reverted after drawing to maintain state.
pub struct RenderableCellsIter<'a, C> {
    inner: DisplayIter<'a, Cell>,
    grid: &'a Grid<Cell>,
    cursor: RenderableCursor,
    config: &'a Config<C>,
    colors: &'a color::List,
    selection: Option<SelectionRange<Line>>,
}

impl<'a, C> RenderableCellsIter<'a, C> {
    /// Create the renderable cells iterator
    ///
    /// The cursor and terminal mode are required for properly displaying the
    /// cursor.
    fn new<'b, T>(
        term: &'b Term<T>,
        config: &'b Config<C>,
        selection: Option<SelectionRange>,
    ) -> RenderableCellsIter<'b, C> {
        let grid = &term.grid;

        let inner = grid.display_iter();

        let selection_range = selection.and_then(|span| {
            let (limit_start, limit_end) = if span.is_block {
                (span.start.col, span.end.col)
            } else {
                (Column(0), grid.num_cols() - 1)
            };

            // Do not render completely offscreen selection
            let viewport_start = grid.display_offset();
            let viewport_end = viewport_start + grid.num_lines().0;
            if span.end.line >= viewport_end || span.start.line < viewport_start {
                return None;
            }

            // Get on-screen lines of the selection's locations
            let mut start = grid.clamp_buffer_to_visible(span.start);
            let mut end = grid.clamp_buffer_to_visible(span.end);

            // Trim start/end with partially visible block selection
            start.col = max(limit_start, start.col);
            end.col = min(limit_end, end.col);

            Some(SelectionRange::new(start, end, span.is_block))
        });

        RenderableCellsIter {
            cursor: term.renderable_cursor(config),
            grid,
            inner,
            selection: selection_range,
            config,
            colors: &term.colors,
        }
    }

    /// Check selection state of a cell.
    fn is_selected(&self, point: Point) -> bool {
        let selection = match self.selection {
            Some(selection) => selection,
            None => return false,
        };

        // Do not invert block cursor at selection boundaries
        if self.cursor.key.style == CursorStyle::Block
            && self.cursor.point == point
            && (selection.start == point
                || selection.end == point
                || (selection.is_block
                    && ((selection.start.line == point.line && selection.end.col == point.col)
                        || (selection.end.line == point.line && selection.start.col == point.col))))
        {
            return false;
        }

        // Point itself is selected
        if selection.contains(point.col, point.line) {
            return true;
        }

        let num_cols = self.grid.num_cols().0;
        let cell = self.grid[&point];

        // Check if wide char's spacers are selected
        if cell.flags.contains(Flags::WIDE_CHAR) {
            let prevprev = point.sub(num_cols, 2);
            let prev = point.sub(num_cols, 1);
            let next = point.add(num_cols, 1);

            // Check trailing spacer
            selection.contains(next.col, next.line)
                // Check line-wrapping, leading spacer
                || (self.grid[&prev].flags.contains(Flags::WIDE_CHAR_SPACER)
                    && !self.grid[&prevprev].flags.contains(Flags::WIDE_CHAR)
                    && selection.contains(prev.col, prev.line))
        } else if cell.flags.contains(Flags::WIDE_CHAR_SPACER) {
            // Check if spacer's wide char is selected
            let prev = point.sub(num_cols, 1);

            if self.grid[&prev].flags.contains(Flags::WIDE_CHAR) {
                // Check previous cell for trailing spacer
                self.is_selected(prev)
            } else {
                // Check next cell for line-wrapping, leading spacer
                self.is_selected(point.add(num_cols, 1))
            }
        } else {
            false
        }
    }

    /// Check selection state of a cell.
    fn is_selected(&self, point: Point) -> bool {
        let selection = match self.selection {
            Some(selection) => selection,
            None => return false,
        };

        // Point itself is selected
        if selection.contains(point.col, point.line) {
            return true;
        }

        let num_cols = self.grid.num_cols().0;
        let cell = self.grid[&point];

        // Check if wide char's spacers are selected
        if cell.flags.contains(Flags::WIDE_CHAR) {
            let prevprev = point.sub(num_cols, 2);
            let prev = point.sub(num_cols, 1);
            let next = point.add(num_cols, 1);

            // Check trailing spacer
            selection.contains(next.col, next.line)
                // Check line-wrapping, leading spacer
                || (self.grid[&prev].flags.contains(Flags::WIDE_CHAR_SPACER)
                    && !self.grid[&prevprev].flags.contains(Flags::WIDE_CHAR)
                    && selection.contains(prev.col, prev.line))
        } else if cell.flags.contains(Flags::WIDE_CHAR_SPACER) {
            // Check if spacer's wide char is selected
            let prev = point.sub(num_cols, 1);

            if self.grid[&prev].flags.contains(Flags::WIDE_CHAR) {
                // Check previous cell for trailing spacer
                self.is_selected(prev)
            } else {
                // Check next cell for line-wrapping, leading spacer
                self.is_selected(point.add(num_cols, 1))
            }
        } else {
            false
        }
    }
}

#[derive(Copy, Clone, Debug)]
pub enum RenderableCellContent {
    Chars([char; cell::MAX_ZEROWIDTH_CHARS + 1]),
    Cursor(CursorKey),
}

#[derive(Copy, Clone, Debug)]
pub struct RenderableCell {
    /// A _Display_ line (not necessarily an _Active_ line)
    pub line: Line,
    pub column: Column,
    pub inner: RenderableCellContent,
    pub fg: Rgb,
    pub bg: Rgb,
    pub bg_alpha: f32,
    pub flags: Flags,
}

impl RenderableCell {
    fn new<C>(
        config: &Config<C>,
        colors: &color::List,
        cell: Indexed<Cell>,
        selected: bool,
    ) -> Self {
        // Lookup RGB values
        let mut fg_rgb = Self::compute_fg_rgb(config, colors, cell.fg, cell.flags);
        let mut bg_rgb = Self::compute_bg_rgb(colors, cell.bg);
        let mut bg_alpha = Self::compute_bg_alpha(cell.bg);

        let selection_background = config.colors.selection.background;
        if let (true, Some(col)) = (selected, selection_background) {
            // Override selection background with config colors
            bg_rgb = col;
            bg_alpha = 1.0;
        } else if selected ^ cell.inverse() {
            if fg_rgb == bg_rgb && !cell.flags.contains(Flags::HIDDEN) {
                // Reveal inversed text when fg/bg is the same
                fg_rgb = colors[NamedColor::Background];
                bg_rgb = colors[NamedColor::Foreground];
            } else {
                // Invert cell fg and bg colors
                mem::swap(&mut fg_rgb, &mut bg_rgb);
            }

            bg_alpha = 1.0;
        }

        // Override selection text with config colors
        if let (true, Some(col)) = (selected, config.colors.selection.text) {
            fg_rgb = col;
        }

        RenderableCell {
            line: cell.line,
            column: cell.column,
            inner: RenderableCellContent::Chars(cell.chars()),
            fg: fg_rgb,
            bg: bg_rgb,
            bg_alpha,
            flags: cell.flags,
        }
    }

    fn compute_fg_rgb<C>(config: &Config<C>, colors: &color::List, fg: Color, flags: Flags) -> Rgb {
        match fg {
            Color::Spec(rgb) => rgb,
            Color::Named(ansi) => {
                match (config.draw_bold_text_with_bright_colors(), flags & Flags::DIM_BOLD) {
                    // If no bright foreground is set, treat it like the BOLD flag doesn't exist
                    (_, Flags::DIM_BOLD)
                        if ansi == NamedColor::Foreground
                            && config.colors.primary.bright_foreground.is_none() =>
                    {
                        colors[NamedColor::DimForeground]
                    },
                    // Draw bold text in bright colors *and* contains bold flag.
                    (true, Flags::BOLD) => colors[ansi.to_bright()],
                    // Cell is marked as dim and not bold
                    (_, Flags::DIM) | (false, Flags::DIM_BOLD) => colors[ansi.to_dim()],
                    // None of the above, keep original color.
                    _ => colors[ansi],
                }
            },
            Color::Indexed(idx) => {
                let idx = match (
                    config.draw_bold_text_with_bright_colors(),
                    flags & Flags::DIM_BOLD,
                    idx,
                ) {
                    (true, Flags::BOLD, 0..=7) => idx as usize + 8,
                    (false, Flags::DIM, 8..=15) => idx as usize - 8,
                    (false, Flags::DIM, 0..=7) => idx as usize + 260,
                    _ => idx as usize,
                };

                colors[idx]
            },
        }
    }

    #[inline]
    fn compute_bg_alpha(bg: Color) -> f32 {
        if bg == Color::Named(NamedColor::Background) {
            0.
        } else {
            1.
        }
    }

    #[inline]
    fn compute_bg_rgb(colors: &color::List, bg: Color) -> Rgb {
        match bg {
            Color::Spec(rgb) => rgb,
            Color::Named(ansi) => colors[ansi],
            Color::Indexed(idx) => colors[idx],
        }
    }
}

impl<'a, C> Iterator for RenderableCellsIter<'a, C> {
    type Item = RenderableCell;

    /// Gets the next renderable cell
    ///
    /// Skips empty (background) cells and applies any flags to the cell state
    /// (eg. invert fg and bg colors).
    #[inline]
    fn next(&mut self) -> Option<Self::Item> {
        loop {
<<<<<<< HEAD
            if self.cursor_offset == self.inner.offset() && self.inner.column() == self.cursor.col {
                let selected = self.is_selected(Point::new(self.cursor.line, self.cursor.col));

                // Handle cursor
                if let Some(cursor_key) = self.cursor_key.take() {
                    let cell = Indexed {
                        inner: self.grid[self.cursor],
                        column: self.cursor.col,
                        // Using `self.cursor.line` leads to inconsitent cursor position when
                        // scrolling. See https://github.com/alacritty/alacritty/issues/2570 for more
                        // info.
                        line: self.inner.line(),
                    };

                    let mut renderable_cell =
                        RenderableCell::new(self.config, self.colors, cell, selected);

                    renderable_cell.inner = RenderableCellContent::Cursor(cursor_key);

                    if let Some(color) = self.config.cursor_cursor_color() {
                        renderable_cell.fg = RenderableCell::compute_bg_rgb(self.colors, color);
                    }
=======
            if self.cursor.point.line == self.inner.line()
                && self.cursor.point.col == self.inner.column()
            {
                let selected = self.is_selected(self.cursor.point);
>>>>>>> 6edd5ce1

                // Handle cell below cursor
                if self.cursor.rendered {
                    let mut cell =
                        RenderableCell::new(self.config, self.colors, self.inner.next()?, selected);

                    if self.cursor.key.style == CursorStyle::Block {
                        mem::swap(&mut cell.bg, &mut cell.fg);

                        if let Some(color) = self.cursor.text_color {
                            cell.fg = color;
                        }
                    }

                    return Some(cell);
                } else {
                    // Handle cursor
                    self.cursor.rendered = true;

                    let buffer_point = self.grid.visible_to_buffer(self.cursor.point);
                    let cell = Indexed {
                        inner: self.grid[buffer_point.line][buffer_point.col],
                        column: self.cursor.point.col,
                        line: self.cursor.point.line,
                    };

                    let mut renderable_cell =
                        RenderableCell::new(self.config, self.colors, cell, selected);

                    renderable_cell.inner = RenderableCellContent::Cursor(self.cursor.key);

                    if let Some(color) = self.cursor.cursor_color {
                        renderable_cell.fg = color;
                    }

                    return Some(renderable_cell);
                }
            } else {
                let cell = self.inner.next()?;

                let selected = self.is_selected(Point::new(cell.line, cell.column));

                if !cell.is_empty() || selected {
                    return Some(RenderableCell::new(self.config, self.colors, cell, selected));
                }
            }
        }
    }
}

pub mod mode {
    use bitflags::bitflags;

    bitflags! {
        pub struct TermMode: u32 {
            const NONE                = 0;
            const SHOW_CURSOR         = 0b0000_0000_0000_0000_0001;
            const APP_CURSOR          = 0b0000_0000_0000_0000_0010;
            const APP_KEYPAD          = 0b0000_0000_0000_0000_0100;
            const MOUSE_REPORT_CLICK  = 0b0000_0000_0000_0000_1000;
            const BRACKETED_PASTE     = 0b0000_0000_0000_0001_0000;
            const SGR_MOUSE           = 0b0000_0000_0000_0010_0000;
            const MOUSE_MOTION        = 0b0000_0000_0000_0100_0000;
            const LINE_WRAP           = 0b0000_0000_0000_1000_0000;
            const LINE_FEED_NEW_LINE  = 0b0000_0000_0001_0000_0000;
            const ORIGIN              = 0b0000_0000_0010_0000_0000;
            const INSERT              = 0b0000_0000_0100_0000_0000;
            const FOCUS_IN_OUT        = 0b0000_0000_1000_0000_0000;
            const ALT_SCREEN          = 0b0000_0001_0000_0000_0000;
            const MOUSE_DRAG          = 0b0000_0010_0000_0000_0000;
            const MOUSE_MODE          = 0b0000_0010_0000_0100_1000;
            const UTF8_MOUSE          = 0b0000_0100_0000_0000_0000;
            const ALTERNATE_SCROLL    = 0b0000_1000_0000_0000_0000;
            const VI                  = 0b0001_0000_0000_0000_0000;
            const ANY                 = std::u32::MAX;
        }
    }

    impl Default for TermMode {
        fn default() -> TermMode {
            TermMode::SHOW_CURSOR | TermMode::LINE_WRAP | TermMode::ALTERNATE_SCROLL
        }
    }
}

pub use crate::term::mode::TermMode;

trait CharsetMapping {
    fn map(&self, c: char) -> char {
        c
    }
}

impl CharsetMapping for StandardCharset {
    /// Switch/Map character to the active charset. Ascii is the common case and
    /// for that we want to do as little as possible.
    #[inline]
    fn map(&self, c: char) -> char {
        match *self {
            StandardCharset::Ascii => c,
            StandardCharset::SpecialCharacterAndLineDrawing => match c {
                '`' => '◆',
                'a' => '▒',
                'b' => '\t',
                'c' => '\u{000c}',
                'd' => '\r',
                'e' => '\n',
                'f' => '°',
                'g' => '±',
                'h' => '\u{2424}',
                'i' => '\u{000b}',
                'j' => '┘',
                'k' => '┐',
                'l' => '┌',
                'm' => '└',
                'n' => '┼',
                'o' => '⎺',
                'p' => '⎻',
                'q' => '─',
                'r' => '⎼',
                's' => '⎽',
                't' => '├',
                'u' => '┤',
                'v' => '┴',
                'w' => '┬',
                'x' => '│',
                'y' => '≤',
                'z' => '≥',
                '{' => 'π',
                '|' => '≠',
                '}' => '£',
                '~' => '·',
                _ => c,
            },
        }
    }
}

#[derive(Default, Copy, Clone)]
struct Charsets([StandardCharset; 4]);

impl Index<CharsetIndex> for Charsets {
    type Output = StandardCharset;

    fn index(&self, index: CharsetIndex) -> &StandardCharset {
        &self.0[index as usize]
    }
}

impl IndexMut<CharsetIndex> for Charsets {
    fn index_mut(&mut self, index: CharsetIndex) -> &mut StandardCharset {
        &mut self.0[index as usize]
    }
}

#[derive(Default, Copy, Clone)]
pub struct Cursor {
    /// The location of this cursor
    pub point: Point,

    /// Template cell when using this cursor
    template: Cell,

    /// Currently configured graphic character sets
    charsets: Charsets,
}

pub struct VisualBell {
    /// Visual bell animation
    animation: VisualBellAnimation,

    /// Visual bell duration
    duration: Duration,

    /// The last time the visual bell rang, if at all
    start_time: Option<Instant>,
}

fn cubic_bezier(p0: f64, p1: f64, p2: f64, p3: f64, x: f64) -> f64 {
    (1.0 - x).powi(3) * p0
        + 3.0 * (1.0 - x).powi(2) * x * p1
        + 3.0 * (1.0 - x) * x.powi(2) * p2
        + x.powi(3) * p3
}

impl VisualBell {
    pub fn new<C>(config: &Config<C>) -> VisualBell {
        let visual_bell_config = &config.visual_bell;
        VisualBell {
            animation: visual_bell_config.animation,
            duration: visual_bell_config.duration(),
            start_time: None,
        }
    }

    /// Ring the visual bell, and return its intensity.
    pub fn ring(&mut self) -> f64 {
        let now = Instant::now();
        self.start_time = Some(now);
        self.intensity_at_instant(now)
    }

    /// Get the currently intensity of the visual bell. The bell's intensity
    /// ramps down from 1.0 to 0.0 at a rate determined by the bell's duration.
    pub fn intensity(&self) -> f64 {
        self.intensity_at_instant(Instant::now())
    }

    /// Check whether or not the visual bell has completed "ringing".
    pub fn completed(&mut self) -> bool {
        match self.start_time {
            Some(earlier) => {
                if Instant::now().duration_since(earlier) >= self.duration {
                    self.start_time = None;
                }
                false
            },
            None => true,
        }
    }

    /// Get the intensity of the visual bell at a particular instant. The bell's
    /// intensity ramps down from 1.0 to 0.0 at a rate determined by the bell's
    /// duration.
    pub fn intensity_at_instant(&self, instant: Instant) -> f64 {
        // If `duration` is zero, then the VisualBell is disabled; therefore,
        // its `intensity` is zero.
        if self.duration == Duration::from_secs(0) {
            return 0.0;
        }

        match self.start_time {
            // Similarly, if `start_time` is `None`, then the VisualBell has not
            // been "rung"; therefore, its `intensity` is zero.
            None => 0.0,

            Some(earlier) => {
                // Finally, if the `instant` at which we wish to compute the
                // VisualBell's `intensity` occurred before the VisualBell was
                // "rung", then its `intensity` is also zero.
                if instant < earlier {
                    return 0.0;
                }

                let elapsed = instant.duration_since(earlier);
                let elapsed_f =
                    elapsed.as_secs() as f64 + f64::from(elapsed.subsec_nanos()) / 1e9f64;
                let duration_f = self.duration.as_secs() as f64
                    + f64::from(self.duration.subsec_nanos()) / 1e9f64;

                // Otherwise, we compute a value `time` from 0.0 to 1.0
                // inclusive that represents the ratio of `elapsed` time to the
                // `duration` of the VisualBell.
                let time = (elapsed_f / duration_f).min(1.0);

                // We use this to compute the inverse `intensity` of the
                // VisualBell. When `time` is 0.0, `inverse_intensity` is 0.0,
                // and when `time` is 1.0, `inverse_intensity` is 1.0.
                let inverse_intensity = match self.animation {
                    VisualBellAnimation::Ease | VisualBellAnimation::EaseOut => {
                        cubic_bezier(0.25, 0.1, 0.25, 1.0, time)
                    },
                    VisualBellAnimation::EaseOutSine => cubic_bezier(0.39, 0.575, 0.565, 1.0, time),
                    VisualBellAnimation::EaseOutQuad => cubic_bezier(0.25, 0.46, 0.45, 0.94, time),
                    VisualBellAnimation::EaseOutCubic => {
                        cubic_bezier(0.215, 0.61, 0.355, 1.0, time)
                    },
                    VisualBellAnimation::EaseOutQuart => cubic_bezier(0.165, 0.84, 0.44, 1.0, time),
                    VisualBellAnimation::EaseOutQuint => cubic_bezier(0.23, 1.0, 0.32, 1.0, time),
                    VisualBellAnimation::EaseOutExpo => cubic_bezier(0.19, 1.0, 0.22, 1.0, time),
                    VisualBellAnimation::EaseOutCirc => cubic_bezier(0.075, 0.82, 0.165, 1.0, time),
                    VisualBellAnimation::Linear => time,
                };

                // Since we want the `intensity` of the VisualBell to decay over
                // `time`, we subtract the `inverse_intensity` from 1.0.
                1.0 - inverse_intensity
            },
        }
    }

    pub fn update_config<C>(&mut self, config: &Config<C>) {
        let visual_bell_config = &config.visual_bell;
        self.animation = visual_bell_config.animation;
        self.duration = visual_bell_config.duration();
    }
}

/// `TermChartsHandle` allows connecting to the tokio background thread
/// that is constantly fetching information and calculating OpenGL vecs.
pub struct TermChartsHandle {
    /// A handle to the tokio current thread runtime
    tokio_handle: current_thread::Handle,

    /// Channel to communicate with the chart background thread.
    charts_tx: futures_mpsc::Sender<alacritty_charts::async_utils::AsyncChartTask>,

    /// Wether or not the charts are enabled
    enabled: bool,
}

/// Terminal size info.
#[derive(Serialize, Deserialize, Debug, Copy, Clone, PartialEq)]
pub struct SizeInfo {
    /// Terminal window width.
    pub width: f32,

    /// Terminal window height.
    pub height: f32,

    /// Width of individual cell.
    pub cell_width: f32,

    /// Height of individual cell.
    pub cell_height: f32,

    /// Horizontal window padding.
    pub padding_x: f32,

    /// Horizontal window padding.
    pub padding_y: f32,

    /// DPI factor of the current window.
    #[serde(default)]
    pub dpr: f64,
}

impl SizeInfo {
    #[inline]
    pub fn lines(&self) -> Line {
        Line(((self.height - 2. * self.padding_y) / self.cell_height) as usize)
    }

    #[inline]
    pub fn cols(&self) -> Column {
        Column(((self.width - 2. * self.padding_x) / self.cell_width) as usize)
    }

    /// Check if coordinates are inside the terminal grid.
    ///
    /// The padding is not counted as part of the grid.
    pub fn contains_point(&self, x: usize, y: usize) -> bool {
        x < (self.width - self.padding_x) as usize
            && x >= self.padding_x as usize
            && y < (self.height - self.padding_y) as usize
            && y >= self.padding_y as usize
    }

    pub fn pixels_to_coords(&self, x: usize, y: usize) -> Point {
        let col = Column(x.saturating_sub(self.padding_x as usize) / (self.cell_width as usize));
        let line = Line(y.saturating_sub(self.padding_y as usize) / (self.cell_height as usize));

        Point {
            line: min(line, Line(self.lines().saturating_sub(1))),
            col: min(col, Column(self.cols().saturating_sub(1))),
        }
    }
}

pub struct Term<T> {
    /// Terminal focus.
    pub is_focused: bool,

    /// The grid.
    grid: Grid<Cell>,

    /// Tracks if the next call to input will need to first handle wrapping.
    /// This is true after the last column is set with the input function. Any function that
    /// implicitly sets the line or column needs to set this to false to avoid wrapping twice.
    /// input_needs_wrap ensures that cursor.col is always valid for use into indexing into
    /// arrays. Without it we would have to sanitize cursor.col every time we used it.
    input_needs_wrap: bool,

    /// Alternate grid.
    alt_grid: Grid<Cell>,

    /// Alt is active.
    alt: bool,

    /// The cursor.
    cursor: Cursor,

    /// Cursor location for vi mode.
    pub vi_mode_cursor: ViModeCursor,

    /// Index into `charsets`, pointing to what ASCII is currently being mapped to.
    active_charset: CharsetIndex,

    /// Tabstops.
    tabs: TabStops,

    /// Mode flags.
    mode: TermMode,

    /// Scroll region.
    ///
    /// Range going from top to bottom of the terminal, indexed from the top of the viewport.
    scroll_region: Range<Line>,

    pub dirty: bool,

    pub visual_bell: VisualBell,

    /// Saved cursor from main grid.
    cursor_save: Cursor,

    /// Saved cursor from alt grid.
    cursor_save_alt: Cursor,

    semantic_escape_chars: String,

    /// Colors used for rendering.
    colors: color::List,

    /// Is color in `colors` modified or not.
    color_modified: [bool; color::COUNT],

    /// Original colors from config.
    original_colors: color::List,

    /// Current style of the cursor.
    cursor_style: Option<CursorStyle>,

    /// Default style for resetting the cursor.
    default_cursor_style: CursorStyle,

    /// Style of the vi mode cursor.
    vi_mode_cursor_style: Option<CursorStyle>,

    /// Clipboard access coupled to the active window
    clipboard: Clipboard,

    /// Proxy for sending events to the event loop.
    event_proxy: T,

    /// The handle to the background utilities (Should this be Option?)
    charts_handle: TermChartsHandle,

    /// Current title of the window.
    title: Option<String>,

    /// Default title for resetting it.
    default_title: String,

    /// Whether to permit updating the terminal title.
    dynamic_title: bool,

    /// Stack of saved window titles. When a title is popped from this stack, the `title` for the
    /// term is set, and the Glutin window's title attribute is changed through the event listener.
    title_stack: Vec<Option<String>>,
}

impl<T> Term<T> {
    pub fn selection(&self) -> &Option<Selection> {
        &self.grid.selection
    }

    pub fn selection_mut(&mut self) -> &mut Option<Selection> {
        &mut self.grid.selection
    }

    #[inline]
    pub fn scroll_display(&mut self, scroll: Scroll)
    where
        T: EventListener,
    {
        self.event_proxy.send_event(Event::MouseCursorDirty);
        self.grid.scroll_display(scroll);
        self.dirty = true;
    }

    pub fn new<C>(
        config: &Config<C>,
        size: &SizeInfo,
        clipboard: Clipboard,
        event_proxy: T,
        tokio_handle: current_thread::Handle,
        charts_tx: futures_mpsc::Sender<alacritty_charts::async_utils::AsyncChartTask>,
    ) -> Term<T> {
        // TODO: On Update, we should refresh this.

        let num_cols = size.cols();

        let num_lines = size.lines();

        let history_size = config.scrolling.history() as usize;
        let grid = Grid::new(num_lines, num_cols, history_size, Cell::default());
        let alt = Grid::new(num_lines, num_cols, 0 /* scroll history */, Cell::default());

        let tabs = TabStops::new(grid.num_cols());

        let scroll_region = Line(0)..grid.num_lines();

        let colors = color::List::from(&config.colors);
        let mut charts_enabled = false;
        if let Some(chart_config) = &config.charts {
            charts_enabled = !chart_config.charts.is_empty();
        }
        Term {
            dirty: false,
            visual_bell: VisualBell::new(config),
            input_needs_wrap: false,
            grid,
            alt_grid: alt,
            alt: false,
            active_charset: Default::default(),
            cursor: Default::default(),
            vi_mode_cursor: Default::default(),
            cursor_save: Default::default(),
            cursor_save_alt: Default::default(),
            tabs,
            mode: Default::default(),
            scroll_region,
            colors,
            color_modified: [false; color::COUNT],
            original_colors: colors,
            semantic_escape_chars: config.selection.semantic_escape_chars().to_owned(),
            cursor_style: None,
            default_cursor_style: config.cursor.style,
            vi_mode_cursor_style: config.cursor.vi_mode_style,
            dynamic_title: config.dynamic_title(),
            clipboard,
            event_proxy,
            is_focused: true,
            title: None,
            default_title: config.window.title.clone(),
            title_stack: Vec::new(),
            charts_handle: TermChartsHandle { tokio_handle, charts_tx, enabled: charts_enabled },
        }
    }

    pub fn update_config<C>(&mut self, config: &Config<C>)
    where
        T: EventListener,
    {
        self.semantic_escape_chars = config.selection.semantic_escape_chars().to_owned();
        self.original_colors.fill_named(&config.colors);
        self.original_colors.fill_cube(&config.colors);
        self.original_colors.fill_gray_ramp(&config.colors);
        for i in 0..color::COUNT {
            if !self.color_modified[i] {
                self.colors[i] = self.original_colors[i];
            }
        }
        self.visual_bell.update_config(config);
        if let Some(0) = config.scrolling.faux_multiplier() {
            self.mode.remove(TermMode::ALTERNATE_SCROLL);
        }
        self.default_cursor_style = config.cursor.style;
        self.vi_mode_cursor_style = config.cursor.vi_mode_style;

        self.default_title = config.window.title.clone();
        self.dynamic_title = config.dynamic_title();

<<<<<<< HEAD
=======
        if self.dynamic_title {
            self.set_title(self.title.clone());
        } else {
            self.event_proxy.send_event(Event::Title(self.default_title.clone()));
        }

>>>>>>> 6edd5ce1
        if self.alt {
            self.alt_grid.update_history(config.scrolling.history() as usize);
        } else {
            self.grid.update_history(config.scrolling.history() as usize);
        }
    }

    /// Convert the active selection to a String.
    pub fn selection_to_string(&self) -> Option<String> {
        let selection = self.grid.selection.clone()?;
        let SelectionRange { start, end, is_block } = selection.to_range(self)?;

        let mut res = String::new();

        if is_block {
            for line in (end.line + 1..=start.line).rev() {
                res += &self.line_to_string(line, start.col..end.col, start.col.0 != 0);

                // If the last column is included, newline is appended automatically
                if end.col != self.cols() - 1 {
                    res += "\n";
                }
            }
            res += &self.line_to_string(end.line, start.col..end.col, true);
        } else {
            res = self.bounds_to_string(start, end);
        }

        Some(res)
    }

    /// Convert range between two points to a String.
    pub fn bounds_to_string(&self, start: Point<usize>, end: Point<usize>) -> String {
        let mut res = String::new();

        for line in (end.line..=start.line).rev() {
            let start_col = if line == start.line { start.col } else { Column(0) };
            let end_col = if line == end.line { end.col } else { self.cols() - 1 };

            res += &self.line_to_string(line, start_col..end_col, line == end.line);
        }

        res
    }

    /// Convert a single line in the grid to a String.
    fn line_to_string(
        &self,
        line: usize,
        mut cols: Range<Column>,
        include_wrapped_wide: bool,
    ) -> String {
        let mut text = String::new();

        let grid_line = &self.grid[line];
        let line_length = min(grid_line.line_length(), cols.end + 1);

        // Include wide char when trailing spacer is selected
        if grid_line[cols.start].flags.contains(Flags::WIDE_CHAR_SPACER) {
            cols.start -= 1;
        }

        let mut tab_mode = false;
        for col in IndexRange::from(cols.start..line_length) {
            let cell = grid_line[col];

            // Skip over cells until next tab-stop once a tab was found
            if tab_mode {
                if self.tabs[col] {
                    tab_mode = false;
                } else {
                    continue;
                }
            }

            if cell.c == '\t' {
                tab_mode = true;
            }

            if !cell.flags.contains(Flags::WIDE_CHAR_SPACER) {
                // Push cells primary character
                text.push(cell.c);

                // Push zero-width characters
                for c in (&cell.chars()[1..]).iter().take_while(|c| **c != ' ') {
                    text.push(*c);
                }
            }
        }

        if cols.end >= self.cols() - 1
            && (line_length.0 == 0
                || !self.grid[line][line_length - 1].flags.contains(Flags::WRAPLINE))
        {
            text.push('\n');
        }

        // If wide char is not part of the selection, but leading spacer is, include it
        if line_length == self.grid.num_cols()
            && line_length.0 >= 2
            && grid_line[line_length - 1].flags.contains(Flags::WIDE_CHAR_SPACER)
            && !grid_line[line_length - 2].flags.contains(Flags::WIDE_CHAR)
            && include_wrapped_wide
        {
            text.push(self.grid[line - 1][Column(0)].c);
        }

        text
    }

    pub fn visible_to_buffer(&self, point: Point) -> Point<usize> {
        self.grid.visible_to_buffer(point)
    }

    /// Access to the raw grid data structure
    ///
    /// This is a bit of a hack; when the window is closed, the event processor
    /// serializes the grid state to a file.
    pub fn grid(&self) -> &Grid<Cell> {
        &self.grid
    }

    /// Mutable access for swapping out the grid during tests
    #[cfg(test)]
    pub fn grid_mut(&mut self) -> &mut Grid<Cell> {
        &mut self.grid
    }

    /// Iterate over the *renderable* cells in the terminal
    ///
    /// A renderable cell is any cell which has content other than the default
    /// background color.  Cells with an alternate background color are
    /// considered renderable as are cells with any text content.
    pub fn renderable_cells<'b, C>(&'b self, config: &'b Config<C>) -> RenderableCellsIter<'_, C> {
        let selection = self.grid.selection.as_ref().and_then(|s| s.to_range(self));

        RenderableCellsIter::new(&self, config, selection)
    }

    /// Resize terminal to new dimensions
    pub fn resize(&mut self, size: &SizeInfo) {
        let old_cols = self.grid.num_cols();
        let old_lines = self.grid.num_lines();
        let mut num_cols = size.cols();
        let mut num_lines = size.lines();

        if old_cols == num_cols && old_lines == num_lines {
            debug!("Term::resize dimensions unchanged");
            return;
        }

        self.grid.selection = None;
        self.alt_grid.selection = None;

        // Should not allow less than 2 cols, causes all sorts of checks to be required.
        if num_cols <= Column(1) {
            num_cols = Column(2);
        }

        // Should not allow less than 2 lines, causes all sorts of checks to be required.
        if num_lines <= Line(1) {
            num_lines = Line(2);
        }

        debug!("New num_cols is {} and num_lines is {}", num_cols, num_lines);

        let is_alt = self.mode.contains(TermMode::ALT_SCREEN);
        let alt_cursor_point =
            if is_alt { &mut self.cursor_save.point } else { &mut self.cursor_save_alt.point };

        // Resize grids to new size
        self.grid.resize(!is_alt, num_lines, num_cols, &mut self.cursor.point, &Cell::default());
        self.alt_grid.resize(is_alt, num_lines, num_cols, alt_cursor_point, &Cell::default());

        // Reset scrolling region to new size
        self.scroll_region = Line(0)..self.grid.num_lines();

        // Ensure cursors are in-bounds.
        self.cursor.point.col = min(self.cursor.point.col, num_cols - 1);
        self.cursor.point.line = min(self.cursor.point.line, num_lines - 1);
        self.cursor_save.point.col = min(self.cursor_save.point.col, num_cols - 1);
        self.cursor_save.point.line = min(self.cursor_save.point.line, num_lines - 1);
        self.cursor_save_alt.point.col = min(self.cursor_save_alt.point.col, num_cols - 1);
        self.cursor_save_alt.point.line = min(self.cursor_save_alt.point.line, num_lines - 1);
        self.vi_mode_cursor.point.col = min(self.vi_mode_cursor.point.col, num_cols - 1);
        self.vi_mode_cursor.point.line = min(self.vi_mode_cursor.point.line, num_lines - 1);

        // Recreate tabs list
        self.tabs.resize(self.grid.num_cols());
    }

    pub fn increment_counter(&mut self, counter_type: &'static str, increment: f64) {
        let now = std::time::SystemTime::now().duration_since(UNIX_EPOCH).unwrap().as_secs();
        let send_increment_input_counter = self
            .charts_handle
            .charts_tx
            .clone()
            .send(if counter_type == "input" {
                alacritty_charts::async_utils::AsyncChartTask::IncrementInputCounter(now, increment)
            } else {
                alacritty_charts::async_utils::AsyncChartTask::IncrementOutputCounter(
                    now, increment,
                )
            })
            .map_err(|e| error!("Sending IncrementInputCounter Task: err={:?}", e))
            .and_then(move |_res| {
                debug!(
                    "Sent IncrementInputCounter Task for instant {} with value: {}",
                    now, increment
                );
                Ok(())
            });
        self.charts_handle
            .tokio_handle
            .spawn(lazy(move || send_increment_input_counter))
            .expect("Unable to queue async task for send_increment_input_counter");
    }

    #[inline]
    pub fn increment_chart_output_counter(&mut self, increment: f64) {
        self.increment_counter("output", increment);
    }

    #[inline]
    pub fn increment_chart_input_counter(&mut self, increment: f64) {
        self.increment_counter("input", increment);
    }

    #[inline]
    pub fn toggle_chart_show(&mut self) {
        self.charts_handle.enabled = !self.charts_handle.enabled;
    }

    #[inline]
    pub fn mode(&self) -> &TermMode {
        &self.mode
    }

    #[inline]
    pub fn cursor(&self) -> &Cursor {
        &self.cursor
    }

    pub fn swap_alt(&mut self) {
        if self.alt {
            let template = self.cursor.template;
            self.grid.region_mut(..).each(|c| c.reset(&template));
        }

        self.alt = !self.alt;
        mem::swap(&mut self.grid, &mut self.alt_grid);
    }

    /// Scroll screen down
    ///
    /// Text moves down; clear at bottom
    /// Expects origin to be in scroll range.
    #[inline]
    fn scroll_down_relative(&mut self, origin: Line, mut lines: Line) {
        trace!("Scrolling down relative: origin={}, lines={}", origin, lines);
        lines = min(lines, self.scroll_region.end - self.scroll_region.start);
        lines = min(lines, self.scroll_region.end - origin);

        // Scroll between origin and bottom
        let template = Cell { bg: self.cursor.template.bg, ..Cell::default() };
        self.grid.scroll_down(&(origin..self.scroll_region.end), lines, &template);
    }

    /// Scroll screen up
    ///
    /// Text moves up; clear at top
    /// Expects origin to be in scroll range.
    #[inline]
    fn scroll_up_relative(&mut self, origin: Line, lines: Line) {
        trace!("Scrolling up relative: origin={}, lines={}", origin, lines);
        let lines = min(lines, self.scroll_region.end - self.scroll_region.start);

        // Scroll from origin to bottom less number of lines
        let template = Cell { bg: self.cursor.template.bg, ..Cell::default() };
        self.grid.scroll_up(&(origin..self.scroll_region.end), lines, &template);
    }

    fn deccolm(&mut self)
    where
        T: EventListener,
    {
        // Setting 132 column font makes no sense, but run the other side effects
        // Clear scrolling region
        self.set_scrolling_region(1, self.grid.num_lines().0);

        // Clear grid
        let template = self.cursor.template;
        self.grid.region_mut(..).each(|c| c.reset(&template));
    }

    #[inline]
    pub fn background_color(&self) -> Rgb {
        self.colors[NamedColor::Background]
    }

    #[inline]
    pub fn charts_enabled(&self) -> bool {
        self.charts_handle.enabled
    }

    #[inline]
    pub fn exit(&mut self)
    where
        T: EventListener,
    {
        self.event_proxy.send_event(Event::Exit);
    }

    #[inline]
    pub fn clipboard(&mut self) -> &mut Clipboard {
        &mut self.clipboard
    }

    /// Toggle the vi mode.
    #[inline]
    pub fn toggle_vi_mode(&mut self) {
        self.mode ^= TermMode::VI;
        self.grid.selection = None;

        // Reset vi mode cursor position to match primary cursor
        if self.mode.contains(TermMode::VI) {
            let line = min(self.cursor.point.line + self.grid.display_offset(), self.lines() - 1);
            self.vi_mode_cursor = ViModeCursor::new(Point::new(line, self.cursor.point.col));
        }

        self.dirty = true;
    }

    /// Move vi mode cursor.
    #[inline]
    pub fn vi_motion(&mut self, motion: ViMotion)
    where
        T: EventListener,
    {
        // Require vi mode to be active
        if !self.mode.contains(TermMode::VI) {
            return;
        }

        // Move cursor
        self.vi_mode_cursor = self.vi_mode_cursor.motion(self, motion);

        // Update selection if one is active
        let viewport_point = self.visible_to_buffer(self.vi_mode_cursor.point);
        if let Some(selection) = &mut self.grid.selection {
            // Do not extend empty selections started by single mouse click
            if !selection.is_empty() {
                selection.update(viewport_point, Side::Left);
                selection.include_all();
            }
        }

        self.dirty = true;
    }

    #[inline]
    pub fn semantic_escape_chars(&self) -> &str {
        &self.semantic_escape_chars
    }

    /// Insert a linebreak at the current cursor position.
    #[inline]
    fn wrapline(&mut self)
    where
        T: EventListener,
    {
        if !self.mode.contains(TermMode::LINE_WRAP) {
            return;
        }

        trace!("Wrapping input");

        self.grid[&self.cursor.point].flags.insert(Flags::WRAPLINE);

        if (self.cursor.point.line + 1) >= self.scroll_region.end {
            self.linefeed();
        } else {
            self.cursor.point.line += 1;
        }

        self.cursor.point.col = Column(0);
        self.input_needs_wrap = false;
    }

    /// Write `c` to the cell at the cursor position.
    #[inline]
    fn write_at_cursor(&mut self, c: char) -> &mut Cell
    where
        T: EventListener,
    {
        let cell = &mut self.grid[&self.cursor.point];
        *cell = self.cursor.template;
        cell.c = self.cursor.charsets[self.active_charset].map(c);
        cell
    }

    /// Get rendering information about the active cursor.
    fn renderable_cursor<C>(&self, config: &Config<C>) -> RenderableCursor {
        let vi_mode = self.mode.contains(TermMode::VI);

        // Cursor position
        let mut point = if vi_mode {
            self.vi_mode_cursor.point
        } else {
            let mut point = self.cursor.point;
            point.line += self.grid.display_offset();
            point
        };

        // Cursor shape
        let hidden = !self.mode.contains(TermMode::SHOW_CURSOR) || point.line >= self.lines();
        let cursor_style = if hidden && !vi_mode {
            point.line = Line(0);
            CursorStyle::Hidden
        } else if !self.is_focused && config.cursor.unfocused_hollow() {
            CursorStyle::HollowBlock
        } else {
            let cursor_style = self.cursor_style.unwrap_or(self.default_cursor_style);

            if vi_mode {
                self.vi_mode_cursor_style.unwrap_or(cursor_style)
            } else {
                cursor_style
            }
        };

        // Cursor colors
        let (text_color, cursor_color) = if vi_mode {
            (config.vi_mode_cursor_text_color(), config.vi_mode_cursor_cursor_color())
        } else {
            let cursor_cursor_color = config.cursor_cursor_color().map(|c| self.colors[c]);
            (config.cursor_text_color(), cursor_cursor_color)
        };

        // Expand across wide cell when inside wide char or spacer
        let buffer_point = self.visible_to_buffer(point);
        let cell = self.grid[buffer_point.line][buffer_point.col];
        let is_wide = if cell.flags.contains(Flags::WIDE_CHAR_SPACER)
            && self.grid[buffer_point.line][buffer_point.col - 1].flags.contains(Flags::WIDE_CHAR)
        {
            point.col -= 1;
            true
        } else {
            cell.flags.contains(Flags::WIDE_CHAR)
        };

        RenderableCursor {
            text_color,
            cursor_color,
            key: CursorKey { style: cursor_style, is_wide },
            point,
            rendered: false,
        }
    }
}

impl<T> TermInfo for Term<T> {
    #[inline]
    fn lines(&self) -> Line {
        self.grid.num_lines()
    }

    #[inline]
    fn cols(&self) -> Column {
        self.grid.num_cols()
    }
}

impl<T: EventListener> Handler for Term<T> {
    /// A character to be displayed
    #[inline]
    fn input(&mut self, c: char) {
        // Number of cells the char will occupy
        let width = match c.width() {
            Some(width) => width,
            None => return,
        };

        // Handle zero-width characters
        if width == 0 {
            let mut col = self.cursor.point.col.0.saturating_sub(1);
            let line = self.cursor.point.line;
            if self.grid[line][Column(col)].flags.contains(Flags::WIDE_CHAR_SPACER) {
                col = col.saturating_sub(1);
            }
            self.grid[line][Column(col)].push_extra(c);
            return;
        }

        // Move cursor to next line
        if self.input_needs_wrap {
            self.wrapline();
        }

        let num_cols = self.grid.num_cols();

        // If in insert mode, first shift cells to the right
        if self.mode.contains(TermMode::INSERT) && self.cursor.point.col + width < num_cols {
            let line = self.cursor.point.line;
            let col = self.cursor.point.col;
            let line = &mut self.grid[line];

            let src = line[col..].as_ptr();
            let dst = line[(col + width)..].as_mut_ptr();
            unsafe {
                ptr::copy(src, dst, (num_cols - col - width).0);
            }
        }

        if width == 1 {
            self.write_at_cursor(c);
        } else {
            // Insert extra placeholder before wide char if glyph doesn't fit in this row anymore
            if self.cursor.point.col + 1 >= num_cols {
                self.write_at_cursor(' ').flags.insert(Flags::WIDE_CHAR_SPACER);
                self.wrapline();
            }

            // Write full width glyph to current cursor cell
            self.write_at_cursor(c).flags.insert(Flags::WIDE_CHAR);

            // Write spacer to cell following the wide glyph
            self.cursor.point.col += 1;
            self.write_at_cursor(' ').flags.insert(Flags::WIDE_CHAR_SPACER);
        }

        if self.cursor.point.col + 1 < num_cols {
            self.cursor.point.col += 1;
        } else {
            self.input_needs_wrap = true;
        }
    }

    #[inline]
    fn decaln(&mut self) {
        trace!("Decalnning");

        let template = Cell { c: 'E', ..Cell::default() };
        self.grid.region_mut(..).each(|c| c.reset(&template));
    }

    #[inline]
    fn goto(&mut self, line: Line, col: Column) {
        trace!("Going to: line={}, col={}", line, col);
        let (y_offset, max_y) = if self.mode.contains(TermMode::ORIGIN) {
            (self.scroll_region.start, self.scroll_region.end - 1)
        } else {
            (Line(0), self.grid.num_lines() - 1)
        };

        self.cursor.point.line = min(line + y_offset, max_y);
        self.cursor.point.col = min(col, self.grid.num_cols() - 1);
        self.input_needs_wrap = false;
    }

    #[inline]
    fn goto_line(&mut self, line: Line) {
        trace!("Going to line: {}", line);
        self.goto(line, self.cursor.point.col)
    }

    #[inline]
    fn goto_col(&mut self, col: Column) {
        trace!("Going to column: {}", col);
        self.goto(self.cursor.point.line, col)
    }

    #[inline]
    fn insert_blank(&mut self, count: Column) {
        // Ensure inserting within terminal bounds

        let count = min(count, self.grid.num_cols() - self.cursor.point.col);

        let source = self.cursor.point.col;
        let destination = self.cursor.point.col + count;
        let num_cells = (self.grid.num_cols() - destination).0;

        let line = &mut self.grid[self.cursor.point.line];

        unsafe {
            let src = line[source..].as_ptr();
            let dst = line[destination..].as_mut_ptr();

            ptr::copy(src, dst, num_cells);
        }

        // Cells were just moved out towards the end of the line; fill in
        // between source and dest with blanks.
        for c in &mut line[source..destination] {
            c.reset(&self.cursor.template);
        }
    }

    #[inline]
    fn move_up(&mut self, lines: Line) {
        trace!("Moving up: {}", lines);
        let move_to = Line(self.cursor.point.line.0.saturating_sub(lines.0));
        self.goto(move_to, self.cursor.point.col)
    }

    #[inline]
    fn move_down(&mut self, lines: Line) {
        trace!("Moving down: {}", lines);
        let move_to = self.cursor.point.line + lines;
        self.goto(move_to, self.cursor.point.col)
    }

    #[inline]
    fn move_forward(&mut self, cols: Column) {
        trace!("Moving forward: {}", cols);
        self.cursor.point.col = min(self.cursor.point.col + cols, self.grid.num_cols() - 1);
        self.input_needs_wrap = false;
    }

    #[inline]
    fn move_backward(&mut self, cols: Column) {
        trace!("Moving backward: {}", cols);
        self.cursor.point.col -= min(self.cursor.point.col, cols);
        self.input_needs_wrap = false;
    }

    #[inline]
    fn identify_terminal<W: io::Write>(&mut self, writer: &mut W) {
        trace!("Reporting terminal identity");
        let _ = writer.write_all(b"\x1b[?6c");
    }

    #[inline]
    fn device_status<W: io::Write>(&mut self, writer: &mut W, arg: usize) {
        trace!("Reporting device status: {}", arg);
        match arg {
            5 => {
                let _ = writer.write_all(b"\x1b[0n");
            },
            6 => {
                let pos = self.cursor.point;
                let response = format!("\x1b[{};{}R", pos.line + 1, pos.col + 1);
                let _ = writer.write_all(response.as_bytes());
            },
            _ => debug!("unknown device status query: {}", arg),
        };
    }

    #[inline]
    fn move_down_and_cr(&mut self, lines: Line) {
        trace!("Moving down and cr: {}", lines);
        let move_to = self.cursor.point.line + lines;
        self.goto(move_to, Column(0))
    }

    #[inline]
    fn move_up_and_cr(&mut self, lines: Line) {
        trace!("Moving up and cr: {}", lines);
        let move_to = Line(self.cursor.point.line.0.saturating_sub(lines.0));
        self.goto(move_to, Column(0))
    }

    /// Insert tab at cursor position.
    #[inline]
    fn put_tab(&mut self, mut count: i64) {
        // A tab after the last column is the same as a linebreak
        if self.input_needs_wrap {
            self.wrapline();
            return;
        }

        while self.cursor.point.col < self.grid.num_cols() && count != 0 {
            count -= 1;

            let cell = &mut self.grid[&self.cursor.point];
            if cell.c == ' ' {
                cell.c = self.cursor.charsets[self.active_charset].map('\t');
            }

            loop {
                if (self.cursor.point.col + 1) == self.grid.num_cols() {
                    break;
                }

                self.cursor.point.col += 1;

                if self.tabs[self.cursor.point.col] {
                    break;
                }
            }
        }
    }

    /// Backspace `count` characters
    #[inline]
    fn backspace(&mut self) {
        trace!("Backspace");
        if self.cursor.point.col > Column(0) {
            self.cursor.point.col -= 1;
            self.input_needs_wrap = false;
        }
    }

    /// Carriage return
    #[inline]
    fn carriage_return(&mut self) {
        trace!("Carriage return");
        self.cursor.point.col = Column(0);
        self.input_needs_wrap = false;
        // Send the line drawn increment to the tokio background thread
        self.increment_chart_output_counter(1f64);
    }

    /// Linefeed
    #[inline]
    fn linefeed(&mut self) {
        trace!("Linefeed");
        let next = self.cursor.point.line + 1;
        if next == self.scroll_region.end {
            self.scroll_up(Line(1));
        } else if next < self.grid.num_lines() {
            self.cursor.point.line += 1;
        }
    }

    /// Set current position as a tabstop
    #[inline]
    fn bell(&mut self) {
        trace!("Bell");
        self.visual_bell.ring();
        self.event_proxy.send_event(Event::Urgent);
    }

    #[inline]
    fn substitute(&mut self) {
        trace!("[unimplemented] Substitute");
    }

    /// Run LF/NL
    ///
    /// LF/NL mode has some interesting history. According to ECMA-48 4th
    /// edition, in LINE FEED mode,
    ///
    /// > The execution of the formatter functions LINE FEED (LF), FORM FEED
    /// (FF), LINE TABULATION (VT) cause only movement of the active position in
    /// the direction of the line progression.
    ///
    /// In NEW LINE mode,
    ///
    /// > The execution of the formatter functions LINE FEED (LF), FORM FEED
    /// (FF), LINE TABULATION (VT) cause movement to the line home position on
    /// the following line, the following form, etc. In the case of LF this is
    /// referred to as the New Line (NL) option.
    ///
    /// Additionally, ECMA-48 4th edition says that this option is deprecated.
    /// ECMA-48 5th edition only mentions this option (without explanation)
    /// saying that it's been removed.
    ///
    /// As an emulator, we need to support it since applications may still rely
    /// on it.
    #[inline]
    fn newline(&mut self) {
        self.linefeed();

        if self.mode.contains(TermMode::LINE_FEED_NEW_LINE) {
            self.carriage_return();
        }
    }

    #[inline]
    fn set_horizontal_tabstop(&mut self) {
        trace!("Setting horizontal tabstop");
        let column = self.cursor.point.col;
        self.tabs[column] = true;
    }

    #[inline]
    fn scroll_up(&mut self, lines: Line) {
        let origin = self.scroll_region.start;
        self.scroll_up_relative(origin, lines);
    }

    #[inline]
    fn scroll_down(&mut self, lines: Line) {
        let origin = self.scroll_region.start;
        self.scroll_down_relative(origin, lines);
    }

    #[inline]
    fn insert_blank_lines(&mut self, lines: Line) {
        trace!("Inserting blank {} lines", lines);
        if self.scroll_region.contains(&self.cursor.point.line) {
            let origin = self.cursor.point.line;
            self.scroll_down_relative(origin, lines);
        }
    }

    #[inline]
    fn delete_lines(&mut self, lines: Line) {
        let origin = self.cursor.point.line;
        let lines = min(self.lines() - origin, lines);

        trace!("Deleting {} lines", lines);

        if lines.0 > 0 && self.scroll_region.contains(&self.cursor.point.line) {
            self.scroll_up_relative(origin, lines);
        }
    }

    #[inline]
    fn erase_chars(&mut self, count: Column) {
        trace!("Erasing chars: count={}, col={}", count, self.cursor.point.col);
        let start = self.cursor.point.col;
        let end = min(start + count, self.grid.num_cols());

        let row = &mut self.grid[self.cursor.point.line];
        // Cleared cells have current background color set
        for c in &mut row[start..end] {
            c.reset(&self.cursor.template);
        }
    }

    #[inline]
    fn delete_chars(&mut self, count: Column) {
        let cols = self.grid.num_cols();

        // Ensure deleting within terminal bounds
        let count = min(count, cols);

        let start = self.cursor.point.col;
        let end = min(start + count, cols - 1);
        let n = (cols - end).0;

        let line = &mut self.grid[self.cursor.point.line];

        unsafe {
            let src = line[end..].as_ptr();
            let dst = line[start..].as_mut_ptr();

            ptr::copy(src, dst, n);
        }

        // Clear last `count` cells in line. If deleting 1 char, need to delete
        // 1 cell.
        let end = cols - count;
        for c in &mut line[end..] {
            c.reset(&self.cursor.template);
        }
    }

    #[inline]
    fn move_backward_tabs(&mut self, count: i64) {
        trace!("Moving backward {} tabs", count);

        for _ in 0..count {
            let mut col = self.cursor.point.col;
            for i in (0..(col.0)).rev() {
                if self.tabs[index::Column(i)] {
                    col = index::Column(i);
                    break;
                }
            }
            self.cursor.point.col = col;
        }
    }

    #[inline]
    fn move_forward_tabs(&mut self, count: i64) {
        trace!("[unimplemented] Moving forward {} tabs", count);
    }

    #[inline]
    fn save_cursor_position(&mut self) {
        trace!("Saving cursor position");
        let cursor = if self.alt { &mut self.cursor_save_alt } else { &mut self.cursor_save };

        *cursor = self.cursor;
    }

    #[inline]
    fn restore_cursor_position(&mut self) {
        trace!("Restoring cursor position");
        let source = if self.alt { &self.cursor_save_alt } else { &self.cursor_save };

        self.cursor = *source;
        self.cursor.point.line = min(self.cursor.point.line, self.grid.num_lines() - 1);
        self.cursor.point.col = min(self.cursor.point.col, self.grid.num_cols() - 1);
    }

    #[inline]
    fn clear_line(&mut self, mode: ansi::LineClearMode) {
        trace!("Clearing line: {:?}", mode);

        let col = self.cursor.point.col;

        match mode {
            ansi::LineClearMode::Right => {
                let row = &mut self.grid[self.cursor.point.line];
                for cell in &mut row[col..] {
                    cell.reset(&self.cursor.template);
                }
            },
            ansi::LineClearMode::Left => {
                let row = &mut self.grid[self.cursor.point.line];
                for cell in &mut row[..=col] {
                    cell.reset(&self.cursor.template);
                }
            },
            ansi::LineClearMode::All => {
                let row = &mut self.grid[self.cursor.point.line];
                for cell in &mut row[..] {
                    cell.reset(&self.cursor.template);
                }
            },
        }
    }

    /// Set the indexed color value
    #[inline]
    fn set_color(&mut self, index: usize, color: Rgb) {
        trace!("Setting color[{}] = {:?}", index, color);
        self.colors[index] = color;
        self.color_modified[index] = true;
    }

    /// Write a foreground/background color escape sequence with the current color
    #[inline]
    fn dynamic_color_sequence<W: io::Write>(
        &mut self,
        writer: &mut W,
        code: u8,
        index: usize,
        terminator: &str,
    ) {
        trace!("Writing escape sequence for dynamic color code {}: color[{}]", code, index);
        let color = self.colors[index];
        let response = format!(
            "\x1b]{};rgb:{1:02x}{1:02x}/{2:02x}{2:02x}/{3:02x}{3:02x}{4}",
            code, color.r, color.g, color.b, terminator
        );
        let _ = writer.write_all(response.as_bytes());
    }

    /// Reset the indexed color to original value
    #[inline]
    fn reset_color(&mut self, index: usize) {
        trace!("Resetting color[{}]", index);
        self.colors[index] = self.original_colors[index];
        self.color_modified[index] = false;
    }

    /// Set the clipboard
    #[inline]
    fn set_clipboard(&mut self, clipboard: u8, base64: &[u8]) {
        let clipboard_type = match clipboard {
            b'c' => ClipboardType::Clipboard,
            b'p' | b's' => ClipboardType::Selection,
            _ => return,
        };

        if let Ok(bytes) = base64::decode(base64) {
            if let Ok(text) = str::from_utf8(&bytes) {
                self.clipboard.store(clipboard_type, text);
            }
        }
    }

    /// Write clipboard data to child.
    #[inline]
    fn write_clipboard<W: io::Write>(&mut self, clipboard: u8, writer: &mut W, terminator: &str) {
        let clipboard_type = match clipboard {
            b'c' => ClipboardType::Clipboard,
            b'p' | b's' => ClipboardType::Selection,
            _ => return,
        };

        let text = self.clipboard.load(clipboard_type);
        let base64 = base64::encode(&text);
        let escape = format!("\x1b]52;{};{}{}", clipboard as char, base64, terminator);
        let _ = writer.write_all(escape.as_bytes());
    }

    #[inline]
    fn clear_screen(&mut self, mode: ansi::ClearMode) {
        trace!("Clearing screen: {:?}", mode);
        let template = self.cursor.template;

        // Remove active selections
        self.grid.selection = None;

        match mode {
            ansi::ClearMode::Above => {
                // If clearing more than one line
                if self.cursor.point.line > Line(1) {
                    // Fully clear all lines before the current line
                    self.grid
                        .region_mut(..self.cursor.point.line)
                        .each(|cell| cell.reset(&template));
                }
                // Clear up to the current column in the current line
                let end = min(self.cursor.point.col + 1, self.grid.num_cols());
                for cell in &mut self.grid[self.cursor.point.line][..end] {
                    cell.reset(&template);
                }
            },
            ansi::ClearMode::Below => {
                for cell in &mut self.grid[self.cursor.point.line][self.cursor.point.col..] {
                    cell.reset(&template);
                }
                if self.cursor.point.line < self.grid.num_lines() - 1 {
                    self.grid
                        .region_mut((self.cursor.point.line + 1)..)
                        .each(|cell| cell.reset(&template));
                }
            },
            ansi::ClearMode::All => {
                if self.mode.contains(TermMode::ALT_SCREEN) {
                    self.grid.region_mut(..).each(|c| c.reset(&template));
                } else {
                    let template = Cell { bg: template.bg, ..Cell::default() };
                    self.grid.clear_viewport(&template);
                }
            },
            ansi::ClearMode::Saved => self.grid.clear_history(),
        }
    }

    #[inline]
    fn clear_tabs(&mut self, mode: ansi::TabulationClearMode) {
        trace!("Clearing tabs: {:?}", mode);
        match mode {
            ansi::TabulationClearMode::Current => {
                let column = self.cursor.point.col;
                self.tabs[column] = false;
            },
            ansi::TabulationClearMode::All => {
                self.tabs.clear_all();
            },
        }
    }

    // Reset all important fields in the term struct
    #[inline]
    fn reset_state(&mut self) {
        if self.alt {
            self.swap_alt();
        }
        self.input_needs_wrap = false;
        self.cursor = Default::default();
        self.active_charset = Default::default();
        self.mode = Default::default();
        self.cursor_save = Default::default();
        self.cursor_save_alt = Default::default();
        self.colors = self.original_colors;
        self.color_modified = [false; color::COUNT];
        self.cursor_style = None;
        self.grid.reset(&Cell::default());
        self.alt_grid.reset(&Cell::default());
        self.scroll_region = Line(0)..self.grid.num_lines();
        self.title_stack = Vec::new();
        self.title = None;
    }

    #[inline]
    fn reverse_index(&mut self) {
        trace!("Reversing index");
        // if cursor is at the top
        if self.cursor.point.line == self.scroll_region.start {
            self.scroll_down(Line(1));
        } else {
            self.cursor.point.line -= min(self.cursor.point.line, Line(1));
        }
    }

    /// set a terminal attribute
    #[inline]
    fn terminal_attribute(&mut self, attr: Attr) {
        trace!("Setting attribute: {:?}", attr);
        match attr {
            Attr::Foreground(color) => self.cursor.template.fg = color,
            Attr::Background(color) => self.cursor.template.bg = color,
            Attr::Reset => {
                self.cursor.template.fg = Color::Named(NamedColor::Foreground);
                self.cursor.template.bg = Color::Named(NamedColor::Background);
                self.cursor.template.flags = Flags::empty();
            },
            Attr::Reverse => self.cursor.template.flags.insert(Flags::INVERSE),
            Attr::CancelReverse => self.cursor.template.flags.remove(Flags::INVERSE),
            Attr::Bold => self.cursor.template.flags.insert(Flags::BOLD),
            Attr::CancelBold => self.cursor.template.flags.remove(Flags::BOLD),
            Attr::Dim => self.cursor.template.flags.insert(Flags::DIM),
            Attr::CancelBoldDim => self.cursor.template.flags.remove(Flags::BOLD | Flags::DIM),
            Attr::Italic => self.cursor.template.flags.insert(Flags::ITALIC),
            Attr::CancelItalic => self.cursor.template.flags.remove(Flags::ITALIC),
            Attr::Underline => self.cursor.template.flags.insert(Flags::UNDERLINE),
            Attr::CancelUnderline => self.cursor.template.flags.remove(Flags::UNDERLINE),
            Attr::Hidden => self.cursor.template.flags.insert(Flags::HIDDEN),
            Attr::CancelHidden => self.cursor.template.flags.remove(Flags::HIDDEN),
            Attr::Strike => self.cursor.template.flags.insert(Flags::STRIKEOUT),
            Attr::CancelStrike => self.cursor.template.flags.remove(Flags::STRIKEOUT),
            _ => {
                debug!("Term got unhandled attr: {:?}", attr);
            },
        }
    }

    #[inline]
    fn set_mode(&mut self, mode: ansi::Mode) {
        trace!("Setting mode: {:?}", mode);
        match mode {
            ansi::Mode::SwapScreenAndSetRestoreCursor => {
                if !self.alt {
                    self.mode.insert(TermMode::ALT_SCREEN);
                    self.save_cursor_position();
                    self.swap_alt();
                    self.save_cursor_position();
                }
            },
            ansi::Mode::ShowCursor => self.mode.insert(TermMode::SHOW_CURSOR),
            ansi::Mode::CursorKeys => self.mode.insert(TermMode::APP_CURSOR),
            // Mouse protocols are mutually exlusive
            ansi::Mode::ReportMouseClicks => {
                self.mode.remove(TermMode::MOUSE_MODE);
                self.mode.insert(TermMode::MOUSE_REPORT_CLICK);
                self.event_proxy.send_event(Event::MouseCursorDirty);
            },
            ansi::Mode::ReportCellMouseMotion => {
                self.mode.remove(TermMode::MOUSE_MODE);
                self.mode.insert(TermMode::MOUSE_DRAG);
                self.event_proxy.send_event(Event::MouseCursorDirty);
            },
            ansi::Mode::ReportAllMouseMotion => {
                self.mode.remove(TermMode::MOUSE_MODE);
                self.mode.insert(TermMode::MOUSE_MOTION);
                self.event_proxy.send_event(Event::MouseCursorDirty);
            },
            ansi::Mode::ReportFocusInOut => self.mode.insert(TermMode::FOCUS_IN_OUT),
            ansi::Mode::BracketedPaste => self.mode.insert(TermMode::BRACKETED_PASTE),
            // Mouse encodings are mutually exlusive
            ansi::Mode::SgrMouse => {
                self.mode.remove(TermMode::UTF8_MOUSE);
                self.mode.insert(TermMode::SGR_MOUSE);
            },
            ansi::Mode::Utf8Mouse => {
                self.mode.remove(TermMode::SGR_MOUSE);
                self.mode.insert(TermMode::UTF8_MOUSE);
            },
            ansi::Mode::AlternateScroll => self.mode.insert(TermMode::ALTERNATE_SCROLL),
            ansi::Mode::LineWrap => self.mode.insert(TermMode::LINE_WRAP),
            ansi::Mode::LineFeedNewLine => self.mode.insert(TermMode::LINE_FEED_NEW_LINE),
            ansi::Mode::Origin => self.mode.insert(TermMode::ORIGIN),
            ansi::Mode::DECCOLM => self.deccolm(),
            ansi::Mode::Insert => self.mode.insert(TermMode::INSERT), // heh
            ansi::Mode::BlinkingCursor => {
                trace!("... unimplemented mode");
            },
        }
    }

    #[inline]
    fn unset_mode(&mut self, mode: ansi::Mode) {
        trace!("Unsetting mode: {:?}", mode);
        match mode {
            ansi::Mode::SwapScreenAndSetRestoreCursor => {
                if self.alt {
                    self.mode.remove(TermMode::ALT_SCREEN);
                    self.restore_cursor_position();
                    self.swap_alt();
                    self.restore_cursor_position();
                }
            },
            ansi::Mode::ShowCursor => self.mode.remove(TermMode::SHOW_CURSOR),
            ansi::Mode::CursorKeys => self.mode.remove(TermMode::APP_CURSOR),
            ansi::Mode::ReportMouseClicks => {
                self.mode.remove(TermMode::MOUSE_REPORT_CLICK);
                self.event_proxy.send_event(Event::MouseCursorDirty);
            },
            ansi::Mode::ReportCellMouseMotion => {
                self.mode.remove(TermMode::MOUSE_DRAG);
                self.event_proxy.send_event(Event::MouseCursorDirty);
            },
            ansi::Mode::ReportAllMouseMotion => {
                self.mode.remove(TermMode::MOUSE_MOTION);
                self.event_proxy.send_event(Event::MouseCursorDirty);
            },
            ansi::Mode::ReportFocusInOut => self.mode.remove(TermMode::FOCUS_IN_OUT),
            ansi::Mode::BracketedPaste => self.mode.remove(TermMode::BRACKETED_PASTE),
            ansi::Mode::SgrMouse => self.mode.remove(TermMode::SGR_MOUSE),
            ansi::Mode::Utf8Mouse => self.mode.remove(TermMode::UTF8_MOUSE),
            ansi::Mode::AlternateScroll => self.mode.remove(TermMode::ALTERNATE_SCROLL),
            ansi::Mode::LineWrap => self.mode.remove(TermMode::LINE_WRAP),
            ansi::Mode::LineFeedNewLine => self.mode.remove(TermMode::LINE_FEED_NEW_LINE),
            ansi::Mode::Origin => self.mode.remove(TermMode::ORIGIN),
            ansi::Mode::DECCOLM => self.deccolm(),
            ansi::Mode::Insert => self.mode.remove(TermMode::INSERT),
            ansi::Mode::BlinkingCursor => {
                trace!("... unimplemented mode");
            },
        }
    }

    #[inline]
    fn set_scrolling_region(&mut self, top: usize, bottom: usize) {
        if top >= bottom {
            debug!("Invalid scrolling region: ({};{})", top, bottom);
            return;
        }

        // Bottom should be included in the range, but range end is not
        // usually included. One option would be to use an inclusive
        // range, but instead we just let the open range end be 1
        // higher.
        let start = Line(top - 1);
        let end = Line(bottom);

        trace!("Setting scrolling region: ({};{})", start, end);

        self.scroll_region.start = min(start, self.grid.num_lines());
        self.scroll_region.end = min(end, self.grid.num_lines());
        self.goto(Line(0), Column(0));
    }

    #[inline]
    fn set_keypad_application_mode(&mut self) {
        trace!("Setting keypad application mode");
        self.mode.insert(TermMode::APP_KEYPAD);
    }

    #[inline]
    fn unset_keypad_application_mode(&mut self) {
        trace!("Unsetting keypad application mode");
        self.mode.remove(TermMode::APP_KEYPAD);
    }

    #[inline]
    fn configure_charset(&mut self, index: CharsetIndex, charset: StandardCharset) {
        trace!("Configuring charset {:?} as {:?}", index, charset);
        self.cursor.charsets[index] = charset;
    }

    #[inline]
    fn set_active_charset(&mut self, index: CharsetIndex) {
        trace!("Setting active charset {:?}", index);
        self.active_charset = index;
    }

    #[inline]
    fn set_cursor_style(&mut self, style: Option<CursorStyle>) {
        trace!("Setting cursor style {:?}", style);
        self.cursor_style = style;
    }

    #[inline]
    fn set_title(&mut self, title: Option<String>) {
        trace!("Setting title to '{:?}'", title);

        self.title = title.clone();

        if self.dynamic_title {
            let title = title.unwrap_or_else(|| self.default_title.clone());
            self.event_proxy.send_event(Event::Title(title));
        }
    }

    #[inline]
    fn push_title(&mut self) {
        trace!("Pushing '{:?}' onto title stack", self.title);

        if self.title_stack.len() >= TITLE_STACK_MAX_DEPTH {
            let removed = self.title_stack.remove(0);
            trace!(
                "Removing '{:?}' from bottom of title stack that exceeds its maximum depth",
                removed
            );
        }

        self.title_stack.push(self.title.clone());
    }

    #[inline]
    fn pop_title(&mut self) {
        trace!("Attempting to pop title from stack...");

        if let Some(popped) = self.title_stack.pop() {
            trace!("Title '{:?}' popped from stack", popped);
            self.set_title(popped);
        }
    }
}

struct TabStops {
    tabs: Vec<bool>,
}

impl TabStops {
    #[inline]
    fn new(num_cols: Column) -> TabStops {
        TabStops {
            tabs: IndexRange::from(Column(0)..num_cols)
                .map(|i| (*i as usize) % INITIAL_TABSTOPS == 0)
                .collect::<Vec<bool>>(),
        }
    }

    /// Remove all tabstops.
    #[inline]
    fn clear_all(&mut self) {
        unsafe {
            ptr::write_bytes(self.tabs.as_mut_ptr(), 0, self.tabs.len());
        }
    }

    /// Increase tabstop capacity.
    #[inline]
    fn resize(&mut self, num_cols: Column) {
        let mut index = self.tabs.len();
        self.tabs.resize_with(num_cols.0, || {
            let is_tabstop = index % INITIAL_TABSTOPS == 0;
            index += 1;
            is_tabstop
        });
    }
}

impl Index<Column> for TabStops {
    type Output = bool;

    fn index(&self, index: Column) -> &bool {
        &self.tabs[index.0]
    }
}

impl IndexMut<Column> for TabStops {
    fn index_mut(&mut self, index: Column) -> &mut bool {
        self.tabs.index_mut(index.0)
    }
}

#[cfg(test)]
mod tests {
    use super::*;

<<<<<<< HEAD
=======
    use std::mem;

>>>>>>> 6edd5ce1
    use crate::ansi::{self, CharsetIndex, Handler, StandardCharset};
    use crate::clipboard::Clipboard;
    use crate::config::MockConfig;
    use crate::event::{Event, EventListener};
    use crate::grid::{Grid, Scroll};
    use crate::index::{Column, Line, Point, Side};
    use crate::selection::{Selection, SelectionType};
    use crate::term::cell::{Cell, Flags};

    struct Mock;
    impl EventListener for Mock {
        fn send_event(&self, _event: Event) {}
    }

    #[test]
    fn semantic_selection_works() {
        let size = SizeInfo {
            width: 21.0,
            height: 51.0,
            cell_width: 3.0,
            cell_height: 3.0,
            padding_x: 0.0,
            padding_y: 0.0,
            dpr: 1.0,
        };
        let (tokio_handle, charts_tx, _tokio_shutdown) =
            alacritty_charts::async_utils::tokio_default_setup();
        let mut term = Term::new(
            &MockConfig::default(),
            &size,
            Clipboard::new_nop(),
            Mock,
            tokio_handle,
            charts_tx,
        );
        let mut grid: Grid<Cell> = Grid::new(Line(3), Column(5), 0, Cell::default());
        for i in 0..5 {
            for j in 0..2 {
                grid[Line(j)][Column(i)].c = 'a';
            }
        }
        grid[Line(0)][Column(0)].c = '"';
        grid[Line(0)][Column(3)].c = '"';
        grid[Line(1)][Column(2)].c = '"';
        grid[Line(0)][Column(4)].flags.insert(Flags::WRAPLINE);

        let mut escape_chars = String::from("\"");

        mem::swap(&mut term.grid, &mut grid);
        mem::swap(&mut term.semantic_escape_chars, &mut escape_chars);

        {
            *term.selection_mut() = Some(Selection::new(
                SelectionType::Semantic,
                Point { line: 2, col: Column(1) },
                Side::Left,
            ));
            assert_eq!(term.selection_to_string(), Some(String::from("aa")));
        }

        {
            *term.selection_mut() = Some(Selection::new(
                SelectionType::Semantic,
                Point { line: 2, col: Column(4) },
                Side::Left,
            ));
            assert_eq!(term.selection_to_string(), Some(String::from("aaa")));
        }

        {
            *term.selection_mut() = Some(Selection::new(
                SelectionType::Semantic,
                Point { line: 1, col: Column(1) },
                Side::Left,
            ));
            assert_eq!(term.selection_to_string(), Some(String::from("aaa")));
        }
    }

    #[test]
    fn line_selection_works() {
        let size = SizeInfo {
            width: 21.0,
            height: 51.0,
            cell_width: 3.0,
            cell_height: 3.0,
            padding_x: 0.0,
            padding_y: 0.0,
            dpr: 1.0,
        };
        let (tokio_handle, charts_tx, _tokio_shutdown) =
            alacritty_charts::async_utils::tokio_default_setup();
        let mut term = Term::new(
            &MockConfig::default(),
            &size,
            Clipboard::new_nop(),
            Mock,
            tokio_handle,
            charts_tx,
        );
        let mut grid: Grid<Cell> = Grid::new(Line(1), Column(5), 0, Cell::default());
        for i in 0..5 {
            grid[Line(0)][Column(i)].c = 'a';
        }
        grid[Line(0)][Column(0)].c = '"';
        grid[Line(0)][Column(3)].c = '"';

        mem::swap(&mut term.grid, &mut grid);

        *term.selection_mut() = Some(Selection::new(
            SelectionType::Lines,
            Point { line: 0, col: Column(3) },
            Side::Left,
        ));
        assert_eq!(term.selection_to_string(), Some(String::from("\"aa\"a\n")));
    }

    #[test]
    fn selecting_empty_line() {
        let size = SizeInfo {
            width: 21.0,
            height: 51.0,
            cell_width: 3.0,
            cell_height: 3.0,
            padding_x: 0.0,
            padding_y: 0.0,
            dpr: 1.0,
        };
        let (tokio_handle, charts_tx, _tokio_shutdown) =
            alacritty_charts::async_utils::tokio_default_setup();
        let mut term = Term::new(
            &MockConfig::default(),
            &size,
            Clipboard::new_nop(),
            Mock,
            tokio_handle,
            charts_tx,
        );
        let mut grid: Grid<Cell> = Grid::new(Line(3), Column(3), 0, Cell::default());
        for l in 0..3 {
            if l != 1 {
                for c in 0..3 {
                    grid[Line(l)][Column(c)].c = 'a';
                }
            }
        }

        mem::swap(&mut term.grid, &mut grid);

        let mut selection =
            Selection::new(SelectionType::Simple, Point { line: 2, col: Column(0) }, Side::Left);
        selection.update(Point { line: 0, col: Column(2) }, Side::Right);
        *term.selection_mut() = Some(selection);
        assert_eq!(term.selection_to_string(), Some("aaa\n\naaa\n".into()));
    }

    /// Check that the grid can be serialized back and forth losslessly
    ///
    /// This test is in the term module as opposed to the grid since we want to
    /// test this property with a T=Cell.
    #[test]
    fn grid_serde() {
        let template = Cell::default();

        let grid: Grid<Cell> = Grid::new(Line(24), Column(80), 0, template);
        let serialized = serde_json::to_string(&grid).expect("ser");
        let deserialized = serde_json::from_str::<Grid<Cell>>(&serialized).expect("de");

        assert_eq!(deserialized, grid);
    }

    #[test]
    fn input_line_drawing_character() {
        let size = SizeInfo {
            width: 21.0,
            height: 51.0,
            cell_width: 3.0,
            cell_height: 3.0,
            padding_x: 0.0,
            padding_y: 0.0,
            dpr: 1.0,
        };
        let (tokio_handle, charts_tx, _tokio_shutdown) =
            alacritty_charts::async_utils::tokio_default_setup();
        let mut term = Term::new(
            &MockConfig::default(),
            &size,
            Clipboard::new_nop(),
            Mock,
            tokio_handle,
            charts_tx,
        );
        let cursor = Point::new(Line(0), Column(0));
        term.configure_charset(CharsetIndex::G0, StandardCharset::SpecialCharacterAndLineDrawing);
        term.input('a');

        assert_eq!(term.grid()[&cursor].c, '▒');
    }

    #[test]
    fn clear_saved_lines() {
        let size = SizeInfo {
            width: 21.0,
            height: 51.0,
            cell_width: 3.0,
            cell_height: 3.0,
            padding_x: 0.0,
            padding_y: 0.0,
            dpr: 1.0,
        };
        let (tokio_handle, charts_tx, _tokio_shutdown) =
            alacritty_charts::async_utils::tokio_default_setup();
        let mut term = Term::new(
            &MockConfig::default(),
            &size,
            Clipboard::new_nop(),
            Mock,
            tokio_handle,
            charts_tx,
        );

        // Add one line of scrollback
        term.grid.scroll_up(&(Line(0)..Line(1)), Line(1), &Cell::default());

        // Clear the history
        term.clear_screen(ansi::ClearMode::Saved);

        // Make sure that scrolling does not change the grid
        let mut scrolled_grid = term.grid.clone();
        scrolled_grid.scroll_display(Scroll::Top);

        // Truncate grids for comparison
        scrolled_grid.truncate();
        term.grid.truncate();

        assert_eq!(term.grid, scrolled_grid);
    }

    #[test]
    fn grow_lines_updates_active_cursor_pos() {
        let mut size = SizeInfo {
            width: 100.0,
            height: 10.0,
            cell_width: 1.0,
            cell_height: 1.0,
            padding_x: 0.0,
            padding_y: 0.0,
            dpr: 1.0,
        };
        let mut term = Term::new(&MockConfig::default(), &size, Clipboard::new_nop(), Mock);

        // Create 10 lines of scrollback
        for _ in 0..19 {
            term.newline();
        }
        assert_eq!(term.grid.history_size(), 10);
        assert_eq!(term.cursor.point, Point::new(Line(9), Column(0)));

        // Increase visible lines
        size.height = 30.;
        term.resize(&size);

        assert_eq!(term.grid.history_size(), 0);
        assert_eq!(term.cursor.point, Point::new(Line(19), Column(0)));
    }

    #[test]
    fn grow_lines_updates_inactive_cursor_pos() {
        let mut size = SizeInfo {
            width: 100.0,
            height: 10.0,
            cell_width: 1.0,
            cell_height: 1.0,
            padding_x: 0.0,
            padding_y: 0.0,
            dpr: 1.0,
        };
        let mut term = Term::new(&MockConfig::default(), &size, Clipboard::new_nop(), Mock);

        // Create 10 lines of scrollback
        for _ in 0..19 {
            term.newline();
        }
        assert_eq!(term.grid.history_size(), 10);
        assert_eq!(term.cursor.point, Point::new(Line(9), Column(0)));

        // Enter alt screen
        term.set_mode(ansi::Mode::SwapScreenAndSetRestoreCursor);

        // Increase visible lines
        size.height = 30.;
        term.resize(&size);

        // Leave alt screen
        term.unset_mode(ansi::Mode::SwapScreenAndSetRestoreCursor);

        assert_eq!(term.grid().history_size(), 0);
        assert_eq!(term.cursor.point, Point::new(Line(19), Column(0)));
    }

    #[test]
    fn shrink_lines_updates_active_cursor_pos() {
        let mut size = SizeInfo {
            width: 100.0,
            height: 10.0,
            cell_width: 1.0,
            cell_height: 1.0,
            padding_x: 0.0,
            padding_y: 0.0,
            dpr: 1.0,
        };
        let mut term = Term::new(&MockConfig::default(), &size, Clipboard::new_nop(), Mock);

        // Create 10 lines of scrollback
        for _ in 0..19 {
            term.newline();
        }
        assert_eq!(term.grid.history_size(), 10);
        assert_eq!(term.cursor.point, Point::new(Line(9), Column(0)));

        // Increase visible lines
        size.height = 5.;
        term.resize(&size);

        assert_eq!(term.grid().history_size(), 15);
        assert_eq!(term.cursor.point, Point::new(Line(4), Column(0)));
    }

    #[test]
    fn shrink_lines_updates_inactive_cursor_pos() {
        let mut size = SizeInfo {
            width: 100.0,
            height: 10.0,
            cell_width: 1.0,
            cell_height: 1.0,
            padding_x: 0.0,
            padding_y: 0.0,
            dpr: 1.0,
        };
        let mut term = Term::new(&MockConfig::default(), &size, Clipboard::new_nop(), Mock);

        // Create 10 lines of scrollback
        for _ in 0..19 {
            term.newline();
        }
        assert_eq!(term.grid.history_size(), 10);
        assert_eq!(term.cursor.point, Point::new(Line(9), Column(0)));

        // Enter alt screen
        term.set_mode(ansi::Mode::SwapScreenAndSetRestoreCursor);

        // Increase visible lines
        size.height = 5.;
        term.resize(&size);

        // Leave alt screen
        term.unset_mode(ansi::Mode::SwapScreenAndSetRestoreCursor);

        assert_eq!(term.grid().history_size(), 15);
        assert_eq!(term.cursor.point, Point::new(Line(4), Column(0)));
    }

    #[test]
    fn window_title() {
        let size = SizeInfo {
            width: 21.0,
            height: 51.0,
            cell_width: 3.0,
            cell_height: 3.0,
            padding_x: 0.0,
            padding_y: 0.0,
            dpr: 1.0,
        };
        let (tokio_handle, charts_tx, _tokio_shutdown) =
            alacritty_charts::async_utils::tokio_default_setup();
        let mut term = Term::new(
            &MockConfig::default(),
            &size,
            Clipboard::new_nop(),
            Mock,
            tokio_handle,
            charts_tx,
        );

        // Title None by default
        assert_eq!(term.title, None);

        // Title can be set
        term.set_title(Some("Test".into()));
        assert_eq!(term.title, Some("Test".into()));

        // Title can be pushed onto stack
        term.push_title();
        term.set_title(Some("Next".into()));
        assert_eq!(term.title, Some("Next".into()));
        assert_eq!(term.title_stack.get(0).unwrap(), &Some("Test".into()));

        // Title can be popped from stack and set as the window title
        term.pop_title();
        assert_eq!(term.title, Some("Test".into()));
        assert!(term.title_stack.is_empty());

        // Title stack doesn't grow infinitely
        for _ in 0..4097 {
            term.push_title();
        }
        assert_eq!(term.title_stack.len(), 4096);

        // Title and title stack reset when terminal state is reset
        term.push_title();
        term.reset_state();
        assert_eq!(term.title, None);
        assert!(term.title_stack.is_empty());

        // Title stack pops back to default
        term.title = None;
        term.push_title();
        term.set_title(Some("Test".into()));
        term.pop_title();
        assert_eq!(term.title, None);

        // Title can be reset to default
        term.title = Some("Test".into());
        term.set_title(None);
        assert_eq!(term.title, None);
    }
}

#[cfg(all(test, feature = "bench"))]
mod benches {
    extern crate serde_json as json;
    extern crate test;

    use std::fs;
    use std::mem;
    use std::path::Path;

    use crate::clipboard::Clipboard;
    use crate::config::MockConfig;
    use crate::event::{Event, EventListener};
    use crate::grid::Grid;

    use super::cell::Cell;
    use super::{SizeInfo, Term};

    struct Mock;
    impl EventListener for Mock {
        fn send_event(&self, _event: Event) {}
    }

    /// Benchmark for the renderable cells iterator
    ///
    /// The renderable cells iterator yields cells that require work to be
    /// displayed (that is, not a an empty background cell). This benchmark
    /// measures how long it takes to process the whole iterator.
    ///
    /// When this benchmark was first added, it averaged ~78usec on my macbook
    /// pro. The total render time for this grid is anywhere between ~1500 and
    /// ~2000usec (measured imprecisely with the visual meter).
    #[bench]
    fn render_iter(b: &mut test::Bencher) {
        // Need some realistic grid state; using one of the ref files.
        let serialized_grid = fs::read_to_string(concat!(
            env!("CARGO_MANIFEST_DIR"),
            "/tests/ref/vim_large_window_scroll/grid.json"
        ))
        .unwrap();
        let serialized_size = fs::read_to_string(concat!(
            env!("CARGO_MANIFEST_DIR"),
            "/tests/ref/vim_large_window_scroll/size.json"
        ))
        .unwrap();

        let mut grid: Grid<Cell> = json::from_str(&serialized_grid).unwrap();
        let size: SizeInfo = json::from_str(&serialized_size).unwrap();

        let config = MockConfig::default();

        let (tokio_handle, charts_tx, _tokio_shutdown) =
            alacritty_charts::async_utils::tokio_default_setup();
        let mut terminal =
            Term::new(&config, &size, Clipboard::new_nop(), Mock, tokio_handle, charts_tx);
        mem::swap(&mut terminal.grid, &mut grid);

        b.iter(|| {
            let iter = terminal.renderable_cells(&config);
            for cell in iter {
                test::black_box(cell);
            }
        })
    }
}<|MERGE_RESOLUTION|>--- conflicted
+++ resolved
@@ -286,49 +286,6 @@
         {
             return false;
         }
-
-        // Point itself is selected
-        if selection.contains(point.col, point.line) {
-            return true;
-        }
-
-        let num_cols = self.grid.num_cols().0;
-        let cell = self.grid[&point];
-
-        // Check if wide char's spacers are selected
-        if cell.flags.contains(Flags::WIDE_CHAR) {
-            let prevprev = point.sub(num_cols, 2);
-            let prev = point.sub(num_cols, 1);
-            let next = point.add(num_cols, 1);
-
-            // Check trailing spacer
-            selection.contains(next.col, next.line)
-                // Check line-wrapping, leading spacer
-                || (self.grid[&prev].flags.contains(Flags::WIDE_CHAR_SPACER)
-                    && !self.grid[&prevprev].flags.contains(Flags::WIDE_CHAR)
-                    && selection.contains(prev.col, prev.line))
-        } else if cell.flags.contains(Flags::WIDE_CHAR_SPACER) {
-            // Check if spacer's wide char is selected
-            let prev = point.sub(num_cols, 1);
-
-            if self.grid[&prev].flags.contains(Flags::WIDE_CHAR) {
-                // Check previous cell for trailing spacer
-                self.is_selected(prev)
-            } else {
-                // Check next cell for line-wrapping, leading spacer
-                self.is_selected(point.add(num_cols, 1))
-            }
-        } else {
-            false
-        }
-    }
-
-    /// Check selection state of a cell.
-    fn is_selected(&self, point: Point) -> bool {
-        let selection = match self.selection {
-            Some(selection) => selection,
-            None => return false,
-        };
 
         // Point itself is selected
         if selection.contains(point.col, point.line) {
@@ -497,35 +454,10 @@
     #[inline]
     fn next(&mut self) -> Option<Self::Item> {
         loop {
-<<<<<<< HEAD
-            if self.cursor_offset == self.inner.offset() && self.inner.column() == self.cursor.col {
-                let selected = self.is_selected(Point::new(self.cursor.line, self.cursor.col));
-
-                // Handle cursor
-                if let Some(cursor_key) = self.cursor_key.take() {
-                    let cell = Indexed {
-                        inner: self.grid[self.cursor],
-                        column: self.cursor.col,
-                        // Using `self.cursor.line` leads to inconsitent cursor position when
-                        // scrolling. See https://github.com/alacritty/alacritty/issues/2570 for more
-                        // info.
-                        line: self.inner.line(),
-                    };
-
-                    let mut renderable_cell =
-                        RenderableCell::new(self.config, self.colors, cell, selected);
-
-                    renderable_cell.inner = RenderableCellContent::Cursor(cursor_key);
-
-                    if let Some(color) = self.config.cursor_cursor_color() {
-                        renderable_cell.fg = RenderableCell::compute_bg_rgb(self.colors, color);
-                    }
-=======
             if self.cursor.point.line == self.inner.line()
                 && self.cursor.point.col == self.inner.column()
             {
                 let selected = self.is_selected(self.cursor.point);
->>>>>>> 6edd5ce1
 
                 // Handle cell below cursor
                 if self.cursor.rendered {
@@ -1080,15 +1012,12 @@
         self.default_title = config.window.title.clone();
         self.dynamic_title = config.dynamic_title();
 
-<<<<<<< HEAD
-=======
         if self.dynamic_title {
             self.set_title(self.title.clone());
         } else {
             self.event_proxy.send_event(Event::Title(self.default_title.clone()));
         }
 
->>>>>>> 6edd5ce1
         if self.alt {
             self.alt_grid.update_history(config.scrolling.history() as usize);
         } else {
@@ -2431,11 +2360,8 @@
 mod tests {
     use super::*;
 
-<<<<<<< HEAD
-=======
     use std::mem;
 
->>>>>>> 6edd5ce1
     use crate::ansi::{self, CharsetIndex, Handler, StandardCharset};
     use crate::clipboard::Clipboard;
     use crate::config::MockConfig;
