--- conflicted
+++ resolved
@@ -39,14 +39,5 @@
 pub mod util;
 
 pub use crate::grid::Grid;
-<<<<<<< HEAD
 pub use crate::term::Term;
-pub use alacritty_charts;
-
-pub mod gl {
-    #![allow(clippy::all)]
-    include!(concat!(env!("OUT_DIR"), "/gl_bindings.rs"));
-}
-=======
-pub use crate::term::Term;
->>>>>>> 871a22ea
+pub use alacritty_charts;