--- conflicted
+++ resolved
@@ -58,19 +58,13 @@
         L: Copy + Default + Into<Line> + Add<usize, Output = L> + Sub<usize, Output = L>,
     {
         let line_changes =
-<<<<<<< HEAD
-            f32::ceil(rhs.saturating_sub(self.col.0) as f32 / num_cols as f32) as usize;
-=======
             (rhs.saturating_sub(self.col.0) as f32 / num_cols as f32).ceil() as usize;
->>>>>>> 6edd5ce1
         if self.line.into() > Line(line_changes) {
             self.line = self.line - line_changes;
         } else {
             self.line = Default::default();
         }
         self.col = Column((num_cols + self.col.0 - rhs % num_cols) % num_cols);
-<<<<<<< HEAD
-=======
         self
     }
 
@@ -94,19 +88,11 @@
         self.line =
             self.line + (rhs.saturating_sub(self.col.0) as f32 / num_cols as f32).ceil() as usize;
         self.col = Column((num_cols + self.col.0 - rhs % num_cols) % num_cols);
->>>>>>> 6edd5ce1
         self
     }
 
     #[inline]
     #[must_use = "this returns the result of the operation, without modifying the original"]
-<<<<<<< HEAD
-    pub fn add(mut self, num_cols: usize, rhs: usize) -> Point<L>
-    where
-        L: Add<usize, Output = L> + Sub<usize, Output = L>,
-    {
-        self.line = self.line + (rhs + self.col.0) / num_cols;
-=======
     pub fn add_absolute(mut self, num_cols: usize, rhs: usize) -> Point<L>
     where
         L: Copy + Default + Into<Line> + Add<usize, Output = L> + Sub<usize, Output = L>,
@@ -117,7 +103,6 @@
         } else {
             self.line = Default::default();
         }
->>>>>>> 6edd5ce1
         self.col = Column((self.col.0 + rhs) % num_cols);
         self
     }
